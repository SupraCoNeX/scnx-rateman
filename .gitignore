# Byte-compiled / optimized / DLL files
__pycache__/
*.py[cod]
*$py.class

# C extensions
*.so

# Distribution / packaging
.Python
build/
develop-eggs/
dist/
downloads/
eggs/
.eggs/
lib/
lib64/
parts/
sdist/
var/
wheels/
share/python-wheels/
*.egg-info/
.installed.cfg
*.egg
MANIFEST

# PyInstaller
#  Usually these files are written by a python script from a template
#  before PyInstaller builds the exe, so as to inject date/other infos into it.
*.manifest
*.spec

# Installer logs
pip-log.txt
pip-delete-this-directory.txt

# Unit test / coverage reports
htmlcov/
.tox/
.nox/
.coverage
.coverage.*
.cache
nosetests.xml
coverage.xml
*.cover
*.py,cover
.hypothesis/
.pytest_cache/
cover/

# Translations
*.mo
*.pot

# Django stuff:
*.log
local_settings.py
db.sqlite3
db.sqlite3-journal

# Flask stuff:
instance/
.webassets-cache

# Scrapy stuff:
.scrapy

# Sphinx documentation
docs/_build/

# PyBuilder
.pybuilder/
target/

# Jupyter Notebook
.ipynb_checkpoints

# IPython
profile_default/
ipython_config.py

# pyenv
#   For a library or package, you might want to ignore these files since the code is
#   intended to run in multiple environments; otherwise, check them in:
# .python-version

# pipenv
#   According to pypa/pipenv#598, it is recommended to include Pipfile.lock in version control.
#   However, in case of collaboration, if having platform-specific dependencies or dependencies
#   having no cross-platform support, pipenv may install dependencies that don't work, or not
#   install all needed dependencies.
#Pipfile.lock

# PEP 582; used by e.g. github.com/David-OConnor/pyflow
__pypackages__/

# Celery stuff
celerybeat-schedule
celerybeat.pid

# SageMath parsed files
*.sage.py

# Environments
.env
.venv
env/
venv/
ENV/
env.bak/
venv.bak/

# Spyder project settings
.spyderproject
.spyproject

# Rope project settings
.ropeproject

# mkdocs documentation
/site

# mypy
.mypy_cache/
.dmypy.json
dmypy.json

# Pyre type checker
.pyre/

# pytype static type analyzer
.pytype/

# Cython debug symbols
cython_debug/

# VS Code
.vscode/

# Python virtualenv
*-venv/
*-env/
<<<<<<< HEAD
=======
Pipfile*

# data_files
Meas_*/
>>>>>>> 51aca7aa
<|MERGE_RESOLUTION|>--- conflicted
+++ resolved
@@ -143,10 +143,8 @@
 # Python virtualenv
 *-venv/
 *-env/
-<<<<<<< HEAD
-=======
+
 Pipfile*
 
 # data_files
 Meas_*/
->>>>>>> 51aca7aa
