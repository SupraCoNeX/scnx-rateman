--- conflicted
+++ resolved
@@ -32,17 +32,9 @@
 if __name__ == "__main__":
 
     # # Create rateman object
-<<<<<<< HEAD
-    rateMan = ratemanager.RateManager()
-    
-    rateMan.addaccesspoints('sample_ap_lists/ap_list_sample_thomas.csv') 
-    
-    rateMan.start()
-    
-=======
+  
     rateMan = rateman.RateMan()
 
     rateMan.addaccesspoints("sample_ap_lists/ap_list_sample_1.csv")
 
-    rateMan.start()
->>>>>>> 67c33876
+    rateMan.start()