import asyncio
import logging
import weakref
from array import array
from contextlib import suppress
from functools import partial
from . import rate_control
from .c_sta_rate_stats import StationRateStats
from .exception import (
    RateControlError,
    RateControlConfigError,
    StationError,
    RadioError
)


__all__ = ["Station"]


class Station:
    """
    :class:`.Station` objects represent a device which is connected wirelessly to a device
    represented by an instance of :class:`.AccessPoint`. Consequently, since the the
    :class:`.AccessPoint` acts as the transmitter for data for the station, this is where
    transmission resource control tasks place. The ORCA system allows users to perform transmit rate
    and power control on a per-station basis. Consequently, this class is the main interaction point
    for resource control schemes.
    """
    def __init__(
        self,
        mac_addr: str,
        ap,
        radio: str,
        iface: str,
        timestamp: int,
        rc_mode: str,
        tpc_mode: str,
        update_freq: int,
        sample_freq: int,
        supported_rates: list,
        overhead_mcs: int,
        overhead_legacy: int,
        rc_alg="minstrel_ht_kernel_space",
        rc_opts=None,
        logger=None
    ):
        self._mac_addr = mac_addr
        self._accesspoint = ap
        self._loop = ap.loop
        self._radio = radio
        self._iface = iface
        self._supported_rates = supported_rates
        self._last_seen = timestamp
        self._rc_mode = rc_mode
        self._kernel_update_freq = update_freq
        self._kernel_sample_freq = sample_freq
        self._tpc_mode = tpc_mode
        self._overhead_mcs = overhead_mcs
        self._overhead_legacy = overhead_legacy
        self._ampdu_enabled = False
        self._ampdu_aggregates = 0
        self._ampdu_subframes = 0
        self._stats = None
        self.reset_rate_stats()
        self._rssi = 1
        self._rssi_vals = []
        self._rate_control_algorithm = rc_alg
        self._rate_control_options = rc_opts
        self._rc = None
        self._rc_module = None
        self._rc_ctx = None
        self._rc_pause_on_disassoc = False
        self._rc_paused = False
        self._log = logger if logger else logging.getLogger()

    @property
    def loop(self):
        return self._loop

    @property
    def logger(self) -> logging.Logger:
        return self._log

    @property
    def associated(self) -> bool:
        return self._accesspoint and self._radio

    @property
    def rc_paused(self) -> bool:
        return self._rc_paused

    @property
    def last_seen(self) -> int:
        """
        Return the timestamp of the last known activity of the station given in nanoseconds since
        1970/1/1 00:00:00.
        """
        return self._last_seen

    @property
    def accesspoint(self) -> "AccessPoint":
        """
        Return the accesspoint to which the station is connected.
        """
        return self._accesspoint

    @property
    def radio(self) -> str:
        """
        Return the name of the radio (PHY) at the AP where this station is connected.
        """
        return self._radio

    @property
    def interface(self) -> str:
        """
        Return the name of the virtual interface on the AP to which this station is connected.
        """
        return self._iface

    @property
    def ampdu_aggregates(self) -> int:
        """
        Return the number of AMPDU aggregate frames sent to the station.
        """
        return self._ampdu_aggregates

    @property
    def ampdu_subframes(self) -> int:
        """
        Return the total number of sub-frames sent in AMPDU aggreagate frames to the station.
        """
        return self._ampdu_subframes

    @property
    def ampdu_enabled(self) -> bool:
        """
        Return `True` if AMPDU is enabled for the station, `False` otherwise.
        """
        return self._ampdu_enabled

    @property
    def rc_mode(self) -> str:
        """
        Return the station's currently active `rc_mode` (`auto` or `manual`).
        """
        return self._rc_mode

    @property
    def kernel_stats_update_freq(self) -> int:
        """
        Return the frequency, with which the kernel rate statistics for this station get updated on
        the remote device.
        """
        return self._kernel_update_freq

    async def set_kernel_stats_update_freq(self, freq: int) -> None:
        """
        Set the frequency, at wich the kernel rate statistics for this station will be updated on
        the remote device.
        """
        if freq > 100:
            freq = 100

        self._kernel_update_freq = freq

        # the stats update frequency is effectively a lower bound to the sampling frequency due to
        # the way kernel Minstrel-HT is implemented
        if self._kernel_sample_freq < freq:
            self._kernel_sample_freq = freq

        await self._accesspoint.send(
            self._radio,
            f"rc_mode;{self._mac_addr};{self._rc_mode};{freq:x};{self._kernel_sample_freq:x}"
        )

    @property
    def kernel_sample_freq(self) -> int:
        """
        Return the frequency, with which the kernel implementation of Minstrel-HT samples new rates
        for this station. Only applies if `rc_mode=auto`.
        """
        return self._kernel_sample_freq

    async def set_kernel_sample_freq(self, freq: int) -> None:
        """
        Set the frequency, at wich the kernel Minstrel-HT implementation samples rates
        (if `rc_mode=auto`).
        """
        if freq > 100:
            freq = 100

        if freq < self._kernel_update_freq:
            freq = self._kernel_update_freq

        self._kernel_sample_freq = freq
        await self._accesspoint.send(
            self._radio,
            f"rc_mode;{self._mac_addr};{self._rc_mode};{self._kernel_update_freq:x};{freq:x}"
        )

    @property
    def tpc_mode(self) -> str:
        """
        Return the station's currently active `tpc_mode` (`auto` or `manual`).
        """
        return self._tpc_mode

    @property
    def overhead_mcs(self):
        """
        Return the overhead time for frames sent at MCS rates in nanoseconds.
        """
        return self._overhead_mcs

    @property
    def overhead_legacy(self):
        """
        Return the overhead time for frames sent at legacy rates in nanoseconds.
        """
        return self._overhead_legacy

    @property
    def supported_rates(self) -> list:
        """
        Return a list of all the transmission rates this station supports.
        """
        return self._supported_rates

    @supported_rates.setter
    def supported_rates(self, rates: list):
        self._supported_rates = rates

    @property
    def mac_addr(self) -> str:
        """
        Return the station's MAC address
        """
        return self._mac_addr

    @property
    def txpowers(self) -> list[float]:
        return self._accesspoint.txpowers(self._radio)

    def get_rate_stats(self, rate: int, txpower: int = -1) -> tuple[int, int, int]:
        """
        Return a tuple containg the number of transmission attempts, number of successful
        transmissions, and the timestamp (in ms since 1970/1/1) since the last use of the given
        rate at the given txpower.
        """
        if txpower != -1:
            supported_pwrs = self._accesspoint.txpowers(self._radio)
            txpower = supported_pwrs.index(txpower)

        return self._stats.get(rate, txpower)

    @property
    def rate_control(self) -> tuple:
        """
        Return a tuple `(rc_alg, rc_opts)` where `rc_alg` is the name (`str`) of the rc algorithm
        controlling this station at the moment, and `rc_opts` is the `dict` with the configuration
        options it was started with.
        """
        return (self._rate_control_algorithm, self._rate_control_options)

    @property
    def pause_rc_on_disassoc(self):
        return self._rc_pause_on_disassoc

    @pause_rc_on_disassoc.setter
    def pause_rc_on_disassoc(self, val: bool):
        self._rc_pause_on_disassoc = val

    @property
    def log(self) -> logging.Logger:
        return self._log

    @property
    def rssi(self) -> int:
        """
        Return the current minimum RSSI value of the station.
        """
        return self._rssi

    def __repr__(self):
        return f"STA[{self._mac_addr}]"

    def associate(self, ap, radio: str):
        self._radio = radio
        self._accesspoint = ap

    def disassociate(self):
        self._radio = None
        self._accesspoint = None

    async def stop_rate_control(self):
        """
        Stop the user space rc algorithm controlling transmit rates and power for the station.
        """
        if not self._rate_control_algorithm:
            return

        self._log.debug(
            f"{self}: Stop rate control algorithm '{self._rate_control_algorithm}', "
            f"options={self._rate_control_options}"
        )

        if self._rc:
            try:
                self._rc.cancel()
                with suppress(asyncio.CancelledError):
                    await self._rc
            except Exception as e:
                self._log.error(
                    f"{self}: Rate control '{self._rate_control_algorithm}' failed: {e.__repr__()}"
                )

        self._rc = None
        self._rc_pause_on_disassoc = False
        self._rate_control_algorithm = None
        self._rate_control_options = None

    async def start_rate_control(self, rc_alg: str, rc_opts: dict) -> asyncio.Task:
        """
        Put this STA under the given rate control algorithm. The algorithm is identified by its
        module name, which will be used to try and import the module. The module is expected to
        expose `configure()` and `run()` functions.
        `configure()` takes as arguments the `Station` object and the rate control configuration
        options and can return an arbitrary object. It is expected to configure the Station in a way
        that is appropriate for the rate control algorithm. The core operation of the rate control
        algorithm is expedted to happen in `run()`, which takes as its sole argument the object that
        `configure()` returned.

        This function will raise a :class:`.RateControlError` if there is an error loading the rate
        control algorithm's Python module.

        Parameters
        ----------
        rc_alg : str
            The name of the rate control algorithm
        rc_opts : dict
            Configuration options specific to the rate control algorithm.
        """

        if self._rate_control_algorithm == rc_alg and self._rate_control_options == rc_opts:
            return

        if self._rate_control_algorithm:
            await self.stop_rate_control()

        self._log.debug(f"{self}: Start rate control algorithm '{rc_alg}', options={rc_opts}")

        if rc_alg == "minstrel_ht_kernel_space":
            await self.set_manual_rc_mode(False)
            await self.set_manual_tpc_mode(False)

            rc_task = None
            if rc_opts:
                if rc_opts.get("reset_rate_stats", False):
                    await self.reset_kernel_rate_stats()
                    self.reset_rate_stats()

                if "update_freq" in rc_opts:
                    await self.set_kernel_stats_update_freq(rc_opts["update_freq"])

                if "sample_freq" in rc_opts:
                    await self.set_kernel_sample_freq(rc_opts["sample_freq"])
        else:
            self._rc_module = rate_control.load(rc_alg)

            configure = self._rc_module.configure
            run = self._rc_module.run

            if rc_opts:
                self._rc_ctx = await configure(self, **rc_opts)
            else:
                self._rc_ctx = await configure(self)

            self._rc = self._loop.create_task(
                run(self._rc_ctx),
                name=f"rc_{self._mac_addr}_{rc_alg}"
            )
            self._rc.add_done_callback(partial(handle_rc_exception, self))

        self._rate_control_algorithm = rc_alg
        self._rate_control_options = rc_opts

        return self._rc

    async def pause_rate_control(self):
        if not self._rc_module.pause:
            raise RateControlConfigError(
                self,
                self._rate_control_algorithm,
                "Trying to pause rate control scheme that does not support pause/resume."
            )

        self._log.debug(f"{self}: Pause rate control {self._rate_control_algorithm}")
        await self._rc_module.pause(self._rc_ctx)

        # Attach a callback to clean up the paused RC task in case the STA object gets garbage
        # collected before the RC task is finished.
        weakref.finalize(self, cleanup_sta_rc, self)

        if self.associated:
            await self.set_manual_rc_mode(False)
            await self.set_manual_tpc_mode(False)
        else:
            self._rc_mode = "auto"
            self._tpc_mode = "auto"

        self._rc_paused = True

    async def resume_rate_control(self):
        if not self._rc_module.resume:
            raise RateControlConfigError(
                self,
                self._rate_control_algorithm,
                "Trying to resume rate control scheme that does not support pause/resume."
            )

        if not self.associated:
            raise StationError(self, f"Not associated")

        self._log.debug(f"{self}: Resume rate control {self._rate_control_algorithm}")
        await self._rc_module.resume(self._rc_ctx)
        self._rc_paused = False

    @property
    def lowest_supported_rate(self):
        """
        Return the index of the slowest rate that this station supports.
        """
        return self._supported_rates[0]

    def update_rate_stats(
        self,
        timestamp: int,
<<<<<<< HEAD
        rates: list[str],
        txpwrs: list[int],
        attempts: list[int],
        successes: list[int]
    ):
        for (rate, txpwr, att, succ) in zip(rates, txpwrs, attempts, successes, strict=True):
            try:
                self._stats[rate][txpwr]["attempts"] += att
                self._stats[rate][txpwr]["success"] += succ
                self._stats[rate][txpwr]["timestamp"] = timestamp
            except KeyError:
                continue
=======
        rates: array,
        txpwrs: array,
        attempts: array,
        successes: array
    ):
        if self._tpc_mode == "auto":
            txpwrs = array('i', [-1, -1, -1, -1])
        self._stats.update(timestamp, rates, txpwrs, attempts, successes, 4)
>>>>>>> 51852674

    def reset_ampdu_stats(self):
        self._ampdu_subframes = 0
        self._ampdu_aggregates = 0

    def update_ampdu(self, num_frames: int):
        if num_frames > 1:
            self._ampdu_enabled = True

        self._ampdu_subframes += num_frames
        self._ampdu_aggregates += 1

    def update_rssi(self, timestamp: int, min_rssi: int, per_antenna: int):
        if timestamp > self._last_seen:
            self._rssi = min_rssi
            self._rssi_vals = per_antenna

    def reset_rate_stats(self):
        """
        Reset packet transmission attempts and success statistics for all supported rates and
        transmit power levels.
        """
        self._stats = StationRateStats(
            0x29a,
            len(self._accesspoint.txpowers(self._radio))
        )

    async def reset_kernel_rate_stats(self):
        """
        Reset counters for attempted and successful transmission in the kernel of this station's
        access point.
        """
        await self._accesspoint.reset_kernel_rate_stats(radio=self._radio, sta=self._mac_addr)

    async def set_manual_rc_mode(self, enable: bool):
        """
        Configure the station's rate control mode. If `enable` is `True`, the station will be
        switched into manual rc mode. If `enable` is `False`, the station will be put into auto rc
        mode.
        """
        if enable == (self._rc_mode == "manual"):
            return

        mode = "manual" if enable else "auto"
        await self._accesspoint.send(self._radio, f"rc_mode;{self._mac_addr};{mode}")
        self._rc_mode = mode
        self._log.debug(f"{self}: set rc_mode={mode}")

    async def set_manual_tpc_mode(self, enable: bool):
        """
        Configure the station's transmit power control mode. If `enable` is `True`, the station will
        be switched into manual tpc mode. If `enable` is `False`, the station will be put into auto
        tpc mode.
        This function will raise a `RadioError` if either the radio serving the station does not
        support transmit power control or the TPC feature is disabled.
        """
        if enable == self._tpc_mode == "manual":
            return

        if enable:
            if not self._accesspoint.txpowers(self._radio):
                raise RadioError(self._accesspoint, self._radio, "TX power control not supported")
            elif not self._accesspoint._radios[self._radio]["features"].get("tpc", True):
                raise RadioError(self._accesspoint, self._radio, "TPC is disabled")

        mode = "manual" if enable else "auto"
        if self._accesspoint.radios[self._radio]['tpc']:
            await self._accesspoint.send(self._radio, f"tpc_mode;{self._mac_addr};{mode}")
            self._tpc_mode = mode
            self._log.debug(f"{self}: set tpc_mode={mode}")

    def _validate_txpwrs(self, pwrs: list[int]) -> list[int]:
        txpwr_indeces = []
        supported_txpowers = self.txpowers

        for p in pwrs:
            for i, txpwr in enumerate(supported_txpowers):
                if p == txpwr:
                    txpwr_indeces.append(i)
                    i = 0
                    break

            if i != 0:
                raise RadioError(self._accesspoint, self._radio, f"Unsupported TX power level: {p}")

        return txpwr_indeces

    def _validate_rates(self, rates: list[int]):
        for r in rates:
            if r not in self._supported_rates:
                raise StationError(self, f"Unsupported rate: {r:x}")

    async def set_rates(self, rates: list[int], counts: list[int]):
        """
        Set the station's rate table, i.e., the rates at which transmissions will be attempted and
        their respective retry counts. Given the hardware's support, transmissions to this station
        will be attempted at the rates identified by the indices in `rates` for however many
        attempts are set in `counts` until either transmission succeeds or all attempts have been
        exhausted. This function will raise a `ValueError` if `rates` and `counts` differ in length,
        and a `StationError` if the station is not in manual rc mode.
        """
        if len(rates) != len(counts):
            raise ValueError(f"Number of rates and counts must be identical!")

        if self._rc_mode != "manual":
            raise StationError(self, "Need to be in manual rate control mode to set rates")

        self._validate_rates(rates)

        mrr = ";".join([f"{r:x},{c:x}" for (r, c) in zip(rates, counts)])
        await self._accesspoint.send(self._radio, f"set_rates;{self._mac_addr};{mrr}")

    async def set_power(self, pwrs: list[int]):
        """
        Set the transmit power levels for the station's rate table. Given the hardware's support,
        this will prescribe which transmit power level is to be used at every stage of the retry
        chain when transmitting to this station.
        This function will raise a `RadioError` if the radio serving the station does not support
        transmit power control, and a`StationError` if the station is not in manual tpc mode.
        """
        if not self._accesspoint.txpowers(self._radio):
            raise RadioError(self._accesspoint, self._radio, "TX power control not supported")

        if self._tpc_mode != "manual":
            raise StationError(self, "Need to be in manual power control mode to set TX power")

        txpwrs = ";".join([f"{idx:x}" for idx in self._validate_txpwrs(pwrs)])
        await self._accesspoint.send(self._radio, f"set_power;{self._mac_addr};{txpwrs}")

    async def set_rates_and_power(self, rates: list[int], counts: list[int], pwrs: list[int]):
        """
        Set rates, retry counts, and transmit power levels for transmissions made to this station.
        This combines the effects of `set_rates()` and `set_power()`.
        This fucntion will raise a `ValueError` of `rates`, `counts`, and `pwrs` differ in length,
        and a `StationError` if the station is not in manual rc and manual tpc mode. If the radio
        serving this station does not support transmit power control, this function will raise a
        `RadioError`.
        """
        if not (len(rates) == len(counts) == len(pwrs)):
            raise ValueError(f"Number of rates, counts, and tx_powers must be identical!")

        if not self._accesspoint.txpowers(self._radio):
            raise RadioError(self._accesspoint, self._radio, "TX power control not supported")

        if not (self._rc_mode == "manual" and self._tpc_mode == "manual"):
            raise StationError(
                self,
                "Need to be in manual rate and power control mode to set rates and TX power"
            )

        self._validate_rates(rates)
        self._validate_txpwrs(pwrs)

        supported_pwrs = self._accesspoint.txpowers(self._radio)
        txpwrs = [supported_pwrs.index(p) for p in pwrs]
        mrr = ";".join([f"{r:x},{c:x},{p:x}" for (r, c, p) in zip(rates, counts, txpwrs)])
        await self._accesspoint.send(self._radio, f"set_rates_power;{self._mac_addr};{mrr}")

    async def set_probe_rate(self, rate: int, count: int, txpwr: int = None):
        """
        Sample a rate identified by its index `rate` for `count` attempts at transmit power level
        `txpwr`. This overwrite the first entry in the rate table for the station with the given
        values.
        This function will raise a `ValueError` if `rate` is not supported by the station, and a
        `StationError` if the station is not in manual rc mode. It will also raise a `StationError`
        if `txpwr` is not `None` and the station is not in manual tpc mode.
        """
        if rate not in self._supported_rates:
            raise ValueError(f"{self}: Cannot probe '{rate}': Not supported")

        if self._rc_mode != "manual":
            raise StationError(self, "Need to be in manual rate control mode to sample a rate")

        if txpwr and self._tpc_mode != "manual":
            raise StationError(self, "Need to be in manual transmit power control mode to set "
                               "tpc for a probe rate")

        self._validate_rates([rate])

        cmd = f"set_probe;{self._mac_addr};{rate:x},{count:x}"

        if txpwr and txpwr != -1:
            self._validate_txpwrs([txpwr])

            supported_pwrs = self._accesspoint.txpowers(self._radio)

            cmd += f",{supported_pwrs.index(txpwr):x}"

        await self._accesspoint.send(self._radio, cmd)

    def __str__(self):
        return f"STA[{self._mac_addr}]"


def handle_rc_exception(sta: Station, future):
    try:
        exception = future.exception()
    except asyncio.CancelledError:
        return

    # Do not handle KeyboardInterrupt since it will be handled by rateman, which will also stop rc
    if not exception or isinstance(exception, KeyboardInterrupt):
        return

    rc_alg, _ = sta.rate_control

    sta.log.error(f"{sta}: Rate control '{rc_alg}' raised an exception: {exception.__repr__()}")
    '''
    import traceback
    traceback_info = traceback.format_tb(exception.__traceback__)

    for line in traceback_info:
        print(line.strip())
    '''
    sta.loop.create_task(cleanup_rc(sta))


async def cleanup_rc(sta: Station):
    await sta.stop_rate_control()


def cleanup_sta_rc(sta: Station):
    sta.loop.create_task(cleanup_rc(sta))<|MERGE_RESOLUTION|>--- conflicted
+++ resolved
@@ -436,20 +436,6 @@
     def update_rate_stats(
         self,
         timestamp: int,
-<<<<<<< HEAD
-        rates: list[str],
-        txpwrs: list[int],
-        attempts: list[int],
-        successes: list[int]
-    ):
-        for (rate, txpwr, att, succ) in zip(rates, txpwrs, attempts, successes, strict=True):
-            try:
-                self._stats[rate][txpwr]["attempts"] += att
-                self._stats[rate][txpwr]["success"] += succ
-                self._stats[rate][txpwr]["timestamp"] = timestamp
-            except KeyError:
-                continue
-=======
         rates: array,
         txpwrs: array,
         attempts: array,
@@ -458,7 +444,6 @@
         if self._tpc_mode == "auto":
             txpwrs = array('i', [-1, -1, -1, -1])
         self._stats.update(timestamp, rates, txpwrs, attempts, successes, 4)
->>>>>>> 51852674
 
     def reset_ampdu_stats(self):
         self._ampdu_subframes = 0
