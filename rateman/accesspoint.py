--- conflicted
+++ resolved
@@ -145,17 +145,11 @@
         `sgi` - boolean indicating whether the rate uses Short Guard Interval
         """
         grp = rate[:-1]
-<<<<<<< HEAD
-        if not grp:
-            grp = "0"
-
-=======
 
         if not grp:
             grp = "0"
             rate = grp + rate
-        
->>>>>>> 8a54ef0a
+
         if grp in self._rate_info and rate in self._rate_info[grp]["indices"]:
             info = self._rate_info[grp]
             return {
@@ -330,7 +324,6 @@
             return []
 
     async def add_station(self, sta):
-<<<<<<< HEAD
         old_sta = self.get_sta(sta.mac_addr)
         if old_sta:
             old_sta.associate(self, sta.radio)
@@ -339,19 +332,7 @@
             old_sta.supported_rates = sta.supported_rates
 
             if old_sta.rc_paused:
-                await sta.resume_rate_control()
-=======
-        # TODO: maybe handle sta;updates here, too?
-        # Check for diff in capabilities and update accordingly
-        old_sta = self.get_sta(sta.mac_addr)
-        
-        if old_sta:
-            if not old_sta.associated:
-                old_sta.associate(self, sta.radio)
-
-            if old_sta.rc_paused:
                 await old_sta.resume_rate_control()
->>>>>>> 8a54ef0a
             return
 
         if sta.mac_addr not in self._radios[sta.radio]["stations"]:
@@ -380,7 +361,7 @@
             await sta.pause_rate_control()
         else:
             self._logger.debug(f"{self._name}:{radio}: Removing {sta}")
-            del self._radios[radio]["stations"][mac]
+            self._radios[radio]["stations"].remove(mac)
             await sta.stop_rate_control()
 
         return sta
