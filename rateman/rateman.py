# -*- coding: UTF8 -*-
# Copyright SupraCoNeX
#     https://www.supraconex.org
#

import argparse
import sys
import os
import logging
import asyncio
import importlib
import csv
from .accesspoint import AccessPoint
from .parsing import *

__all__ = ["RateMan"]


class RateMan:
    def __init__(self, aps=[], loop=None, logger=None):
        """
        Parameters
        ----------
        aps : list
                                                                        List of AccessPoint objects for a give list of APs proved
                                                                        via CLI or a .csv file.
        rate_control_alg : str, optional
                                                                        Rate control algorithm to be executed.
                                                                        The default is "minstrel_ht_kernel_space".
        loop : asyncio.BaseEventLoop, optional
                                                                        Externally existing event loop passed to RateMan meant to be
                                                                        utilized gathering and executing asyncio tasks.
                                                                        The default is None.
        """

        if not logger:
            self._logger = logging.getLogger("rateman")
        else:
            self._logger = logger

        if not loop:
            self._logger.debug("Creating new event loop")
            self._loop = asyncio.new_event_loop()
            asyncio.set_event_loop(loop)
            self._new_loop_created = True
        else:
            self._loop = loop
            self._new_loop_created = False

        self._tasks = []
        self._raw_data_callbacks = []
        self._data_callbacks = {
            "any": [],
            "txs": [],
            "stats": [],
            "rxs": [],
            "sta": [],
            "best_rates": [],
        }

        self._accesspoints = dict()
        for ap in aps:
            self.add_task(
                self.connect_ap(ap),
                name=f"connect_{ap.name}",
            )

    @property
    def accesspoints(self) -> dict:
        return self._accesspoints

    @property
    def tasks(self) -> list:
        return self._tasks

    def add_task(self, coro, name=""):
        for task in self._tasks:
            if task.get_name() == name:
                return
        task = self._loop.create_task(coro, name=name)
        task.add_done_callback(self._tasks.remove)
        self._tasks.append(task)

<<<<<<< HEAD
    def remove_task(self, name):
        if name in self._tasks:
            self._tasks.remove(name)

    async def connect_ap(self, ap, timeout=5, reconnect=False, skip_api_header=False):
=======
    async def connect_ap(self, ap, delay=None, skip_api_header=False):
>>>>>>> f3b44696
        """
        Attempt to connect to the given AP after waiting delay seconds.
        On successful connection a data collection task is scheduled.

        Parameters
        ----------
        ap : AccessPoint
            The AP to connect to.
        delay : float
            How many seconds to wait before attempting the connection.
        skip_api_header : bool
            If set to True, the API info header will be ignored during the
            connection process.
        """
        if not ap.loop:
            ap.loop = self._loop

        if delay:
            await asyncio.sleep(delay)

        self._accesspoints[ap.name] = ap

        while not ap.connected:
            try:
                await ap.connect()
                if not ap.connected:
                    await asyncio.sleep(1)
            except (KeyboardInterrupt, asyncio.CancelledError):
                break

        if not skip_api_header:
            await asyncio.wait_for(process_header(ap), timeout=2)

        ap.set_rc_info(False)
        for radio in ap.radios:
            ap.apply_system_config(radio)
            ap.dump_stas(radio)
            ap.set_rc_info(True, radio)

        self.add_task(
            self.rcd_connection(ap, reconnect_timeout=5),
            name=f"rcd_{ap.name}",
        )

    def reconnect_ap(self, ap, delay):
        self.add_task(
            self.connect_ap(ap, delay=delay),
            name=f"reconnect_{ap.name}",
        )

    def add_raw_data_callback(self, cb):
        """
        Register a callback to be called on unvalidated incoming data
        """
        if cb not in self._raw_data_callbacks:
            self._raw_data_callbacks.append(cb)

    def add_data_callback(self, cb, type="any", args=None):
        """
        Register a callback to be called on incoming data.
        """
        if type not in self._data_callbacks.keys():
            raise ValueError(type)

        for (c, _) in self._data_callbacks[type]:
            if c == cb:
                return

        self._data_callbacks[type].append((cb, args))

    def remove_data_callback(self, cb):
        """
        Unregister a data callback.
        """
        for (c, a) in self._raw_data_callbacks:
            if c == cb:
                self._raw_data_callbacks.remove((c, a))
                return

        for _, cbs in self._data_callbacks.items():
            for (c, a) in cbs:
                if c == cb:
                    cbs.remove((c, a))
                    break

    def execute_callbacks(self, ap, fields):
        for (cb, args) in self._data_callbacks["any"]:
            cb(ap, fields, args)

        for (cb, args) in self._data_callbacks[fields[2]]:
            cb(ap, *fields, args=args)

    async def rcd_connection(self, ap, reconnect_timeout=10):
        """
        Receive data from an instance of minstrel-rcd. Reconnect if connection
        is lost.

        Parameters
        ----------
        ap : AccessPoint
            The AP to receive the data from.
        reconnect_delay : float
            Seconds to wait before attempting to reconnect to a disconnected AP.
        Returns
        -------
        None.

        """

        try:
            async for data in ap:
                try:
                    line = data.decode("utf-8").rstrip()
                    for cb in self._raw_data_callbacks:
                        cb(ap, line)

                    line_type, fields = process_line(ap, line)

                    if not fields:
                        continue
                    elif line_type == "sta":
                        if fields[3] in ["add", "dump"]:
                            sta = parse_sta(ap.supp_rates, fields)
                            if ap.add_station(sta):
                                rc_task = ap.apply_sta_rate_control(sta)
                                if rc_task:
                                    self.add_task(
                                        rc_task,
                                        name=f"rc_{ap.name}_{sta.radio}_{sta.mac_addr}",
                                    )
                        elif fields[3] == "remove":
                            self.remove_task(
                                name=f"rc_{ap.name}_{fields[0]}_{fields[4]}",
                            )
                            ap.remove_station(mac=fields[4], radio=fields[0])

                    self.execute_callbacks(ap, fields)
                except (UnicodeError, ValueError):
                    continue
        except (IOError, ConnectionError):
            ap.connected = False
            self._logger.error(f"Disconnected from {ap.name}")
            self.reconnect_ap(ap, reconnect_timeout)
        except (asyncio.CancelledError, KeyboardInterrupt):
            return

    async def stop(self):
        """
        Gracefully stop all asyncio tasks created and executed by RateMan and
        close all file objects.

        """
        for _, ap in self._accesspoints.items():
            if not ap.connected:
                continue
            ap.set_rc_info(False)
            ap.enable_auto_mode()
            await ap.disconnect()

        for task in self._tasks:
            self._logger.debug(f"Cancelling {task.get_name()}")
            task.cancel()

        if self._new_loop_created:
            self._loop.close()

        self._logger.debug("RateMan stopped")


if __name__ == "__main__":

    def parse_aps(apstrs):
        aps = []

        for apstr in apstrs:
            fields = apstr.split(":")
            if len(fields) < 2:
                print(f"Inval access point: '{apstr}'", file=sys.stderr)
                continue

            name = fields[0]
            addr = fields[1]

            try:
                rcd_port = int(fields[2])
            except (IndexError, ValueError):
                rcd_port = 21059

            aps.append(AccessPoint(name, addr, rcd_port))

        return aps

    # Exec: python rateman.py minstrel_ht_user_space AP1:192.168.23.4 AP2:192.46.34.23 -A ../../demo/sample_ap_lists/local_test.csv
    arg_parser = argparse.ArgumentParser()
    arg_parser.add_argument(
        "algorithm",
        type=str,
        choices=["minstrel_ht_kernel_space", "minstrel_ht_user_space"],
        default="minstrel_ht_kernel_space",
        help="Rate control algorithm to run.",
    )
    arg_parser.add_argument(
        "-A",
        "--ap-file",
        metavar="AP_FILE",
        type=str,
        help="Path to a csv file where each line contains information about an access point "
        + "in the format: NAME,ADDR,RCDPORT.",
    )
    arg_parser.add_argument(
        "accesspoints",
        metavar="AP",
        nargs="*",
        type=str,
        help="Accesspoint to connecto to. Format: 'NAME:ADDR:RCDPORT'. "
        + "RCDPORT is optional and defaults to 21059.",
    )
    args = arg_parser.parse_args()
    aps = parse_aps(args.accesspoints)

    if args.ap_file:
        aps += accesspoint.from_file(args.ap_file)

    if len(aps) == 0:
        print("ERROR: No accesspoints given", file=sys.stderr)
        sys.exit(1)

    loop = asyncio.new_event_loop()
    asyncio.set_event_loop(loop)

    print("Running rateman...")
    rateman = RateMan(aps, loop=loop)

    # add a simple print callback to see the incoming data
    rateman.add_data_callback(lambda ap, line, _: print(f"{ap.name}> '{line}'"))

    try:
        loop.run_forever()
    except (OSError, KeyboardInterrupt):
        print("Stopping...")
    finally:
        loop.run_until_complete(rateman.stop())
        print("DONE")<|MERGE_RESOLUTION|>--- conflicted
+++ resolved
@@ -81,15 +81,11 @@
         task.add_done_callback(self._tasks.remove)
         self._tasks.append(task)
 
-<<<<<<< HEAD
     def remove_task(self, name):
         if name in self._tasks:
             self._tasks.remove(name)
 
-    async def connect_ap(self, ap, timeout=5, reconnect=False, skip_api_header=False):
-=======
     async def connect_ap(self, ap, delay=None, skip_api_header=False):
->>>>>>> f3b44696
         """
         Attempt to connect to the given AP after waiting delay seconds.
         On successful connection a data collection task is scheduled.
