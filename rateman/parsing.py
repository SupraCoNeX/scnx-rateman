--- conflicted
+++ resolved
@@ -323,15 +323,6 @@
 
     return mrr_stage[0].zfill(2), int(mrr_stage[1], 16), txpwr_idx
 
-
-<<<<<<< HEAD
-def update_rate_stats_from_txs(ap, phy, timestamp, mac, rates, txpwrs, attempts, successes) -> None:
-    sta = ap.get_sta(mac, radio=phy)
-    if not sta:
-        return
-
-    sta.update_rate_stats(timestamp, rates, txpwrs, attempts, successes)
-=======
 def update_rate_stats_from_txs(
     ap,
     phy,
@@ -348,7 +339,6 @@
 
     sta.update_rate_stats(timestamp, rates, txpwrs, attempts, successes)
     sta.update_ampdu(num_frames)
->>>>>>> 51852674
 
 def parse_sta(ap, fields: list):
     supported_rates = []
