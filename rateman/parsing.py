# -*- coding: UTF8 -*-
# Copyright SupraCoNeX
#     https://www.supraconex.org
#

import asyncio
import re
import array
from .station import Station
from .exception import UnsupportedAPIVersionError, ParsingError
from .c_parsing import parse_txs

__all__ = ["process_api", "process_line", "process_header", "parse_sta", "rate_group_and_offset"]

API_VERSION = (2, 1)


def vstr(v):
    return f"{v[0]}.{v[1]}.{v[2]}"


# utility function to parse signed integers from hex strings in two's complement format
def twos_complement(hexstr, bitwidth):
    val = int(hexstr, 16)
    return val - (1 << bitwidth) if val & (1 << (bitwidth - 1)) else val


def parse_s8(s):
    return twos_complement(s, 8)


def parse_s16(s):
    return twos_complement(s, 16)


def parse_s32(s):
    return twos_complement(s, 32)


def check_orca_version(ap, version):
    if version != API_VERSION:
        if version[0] > API_VERSION[0]:
            raise UnsupportedAPIVersionError(ap, API_VERSION, version)
        elif version[1] > API_VERSION[1]:
            ap.logger.warning(
                f"{ap}: ORCA API version is newer than rateman's "
                f"({vstr(version)} vs {vstr(API_VERSION)}). Some features may not be supported."
            )


def process_api(ap, fields, line):
    if len(fields) < 5:
        return

    match fields[2]:
        case "orca_version":
            version = (int(fields[3], 16), int(fields[4], 16), int(fields[5], 16))
            check_orca_version(ap, version)
            ap._api_version = version
        case "group":
            ap.add_rate_info(*parse_rate_group(ap, fields))
        case "sample_table":
            ap.sample_table = fields[5:]
        case _:
            raise ParsingError(ap, f"Unknown line type '{fields[2]}'")


def parse_tpc_range_block(ap, blk: str) -> list:
    fields = blk.split(",")
    if len(fields) != 4:
        raise ParsingError(ap, f"Malformed TPC range block '{blk}'")

    start_idx = int(fields[0], 16)
    n_indices = int(fields[1], 16)
    start_lvl = parse_s8(fields[2])
    width = parse_s8(fields[3])

    return [
        (start_lvl * 0.25) + (idx * width * 0.25) for idx in range(start_idx, start_idx + n_indices)
    ]


def parse_tpc(ap: "AccessPoint", cap: list) -> dict:
    if len(cap) < 3:
        return None
    elif cap[2] == "not":
        return None

    tpc = {"type": cap[0], "regulatory_limit": cap[-1], "txpowers": []}

    n_ranges = int(cap[1], 16)
    ranges = cap[2:-1]

    if n_ranges != len(ranges):
        raise ParsingError(ap, f"Expected {n_ranges} tpc ranges but {len(ranges)} were found")

    for blk in ranges:
        tpc["txpowers"] += parse_tpc_range_block(ap, blk)

    return tpc


def parse_features(ap: "AccessPoint", features: list) -> dict:
    return {feature: setting for feature, setting in [f.split(",") for f in features]}


def process_phy_info(ap, fields):
    n_features = int(fields[6], 16) if fields[6] else 0

    ap.add_radio(
        fields[0],  # radio
        fields[3],  # driver
        [i for i in fields[4].split(",") if i],  # interfaces
        [e for e in fields[5].split(",") if e],  # active monitor events
        parse_features(ap, fields[7 : 7 + n_features]),
        parse_tpc(ap, fields[7 + n_features :]),  # tx power range blocks
    )


async def process_sta_info(ap, fields):
    match fields[3]:
        case "add" | "dump":
            sta = parse_sta(ap, fields)
            await ap.add_station(sta)

            if sta.rc_mode == "auto":
                await sta.start_rate_control("minstrel_ht_kernel_space", None)

        case "remove":
            sta = await ap.remove_station(mac=fields[4], radio=fields[0])

        case "update":
            sta = parse_sta(ap, fields)
            await ap.update_station(sta)


async def process_header(ap):
    async for line in ap.api_info():
        if line.startswith("*;0;#"):
            continue
        elif line.startswith("*;0;"):
            process_api(ap, line.split(";"), line)
        elif "0;add;" in line:
            process_phy_info(ap, line.split(";"))
        elif "0;sta;add;" in line:
            await process_sta_info(ap, line.split(";"))


def parse_rate_group(ap, fields):
    grp = int(fields[4], 16)

    n_rates = 8 if grp < 0x120 else 10

    rates = array.array("I", range(n_rates))
    airtimes = array.array("I", range(n_rates))

    for i, at in enumerate(fields[9 : 9 + n_rates]):
        airtimes[i] = int(at, 16)
        rates[i] = grp + i

    match fields[7]:
        case "0":
            bandwidth = 20
        case "1":
            bandwidth = 40
        case "2":
            bandwidth = 80
        case _:
            raise ParsingError(ap, f"Unknown value for rate group bandwidth '{fields[7]}'")

    info = {
        "rates": rates,
        "airtimes": airtimes,
        "type": fields[5],
        "nss": int(fields[6]),
        "bandwidth": bandwidth,
        "sgi": fields[8] == "1",
    }

    return int(fields[3], 16), info


async def process_line(ap, line):
    # FIXME: This is where the AP's raw data callbacks should be called

    if (result := parse_txs(line)) is not None:
        update_rate_stats_from_txs(ap, result)
        return None

    elif fields := validate_line(ap, line.decode("utf-8").rstrip()):
        match fields[2]:
            case "rxs":
                sta = ap.get_sta(fields[3], radio=fields[0])
                if sta and fields[1] != "7f":
                    sta.update_rssi(
                        int(fields[1], 16),
                        parse_s8(fields[4]),
                        [parse_s8(r) for r in fields[5:]],
                    )
            case "sta":
                await process_sta_info(ap, fields)
            case "#error":
                ap.handle_error(fields[3])

        return fields


COMMANDS = [
    "start",
    "stop",
    "set_rates",
    "set_power",
    "set_rates_power",
    "reset_stats",
    "rc_mode",
    "tpc_mode",
    "set_probe",
]

PHY_REGEX = r"[-a-z0-9]+"
TIMESTAMP_REGEX = r"[0-9a-f]{16}"
MACADDR_REGEX = r"[0-9a-f]{2}(:[0-9a-f]{2}){5}"


def base_regex(line_type: str) -> str:
    return ";".join([PHY_REGEX, TIMESTAMP_REGEX, line_type, MACADDR_REGEX])


RXS_REGEX = re.compile(base_regex("rxs") + r"(;[0-9a-f]{0,8}){5}")
STATS_REGEX = re.compile(base_regex("stats") + r";[0-9a-f]{1,3}" + r"(;[0-9a-f]++){6}")
RESET_STATS_REGEX = re.compile(base_regex("reset_stats"))
RC_MODE_REGEX = re.compile(base_regex("rc_mode") + r"(;[0-9a-f]+){1}")
BEST_RATES_REGEX = re.compile(base_regex("best_rates") + r"(;[0-9a-f]{1,3}){5}")
SAMPLE_RATES_REGEX = re.compile(base_regex("sample_rates") + r"(;[0-9a-f]{1,3}){15}")
STA_INFO_REGEX = r"(;(manual|auto)){2}(;[0-9a-f]{1,3}){46}"
STA_ADD_REGEX = re.compile(base_regex("sta;add") + ";" + PHY_REGEX + STA_INFO_REGEX)
STA_UPDATE_REGEX = re.compile(base_regex("sta;update") + ";" + PHY_REGEX + STA_INFO_REGEX)
STA_REMOVE_REGEX = re.compile(base_regex("sta;remove") + r";.*+")
CMD_ECHO_REGEX = re.compile(
    ";".join([PHY_REGEX, TIMESTAMP_REGEX]) + ";(" + "|".join(COMMANDS) + ");.*+"
)
ERROR_REGEX = re.compile(r"\*;0;#error;.*")


def validate_line(ap, line: str) -> list:
    fields = line.split(";")

    if len(fields) < 3:
        return None

    # ensure monotonic timestamps
    if not ap.update_timestamp(fields[1]) and fields[2] != "reset_stats":
        return None

    try:
        return VALIDATORS[fields[2]](line, fields)
    except KeyError:
        return fields if CMD_ECHO_REGEX.fullmatch(line) else None


def validate_rxs(line: str, fields: list) -> list:
    return fields if RXS_REGEX.fullmatch(line) else None


def validate_stats(line: str, fields: list) -> list:
    return fields if STATS_REGEX.fullmatch(line) else None


def validate_reset_stats(line: str, fields: list) -> list:
    return fields if RESET_STATS_REGEX.fullmatch(line) else None


def validate_rc_mode(line: str, fields: list) -> list:
    return fields if RC_MODE_REGEX.fullmatch(line) else None


def validate_sta(line: str, fields: list) -> list:
    match fields[3]:
        case "add":
            return fields if STA_ADD_REGEX.fullmatch(line) else None
        case "update":
            return fields if STA_UPDATE_REGEX.fullmatch(line) else None
        case "remove":
            return fields if STA_REMOVE_REGEX.fullmatch(line) else None
        case _:
            return None


def validate_best_rates(line: str, fields: list) -> list:
    return fields if BEST_RATES_REGEX.fullmatch(line) else None


def validate_sample_rates(line: str, fields: list) -> list:
    return fields if SAMPLE_RATES_REGEX.fullmatch(line) else None


def validate_error(line: str, fields: list) -> list:
    return fields if ERROR_REGEX.fullmatch(line) else None


VALIDATORS = {
    "stats": validate_stats,
    "rxs": validate_rxs,
    "sta": validate_sta,
    "best_rates": validate_best_rates,
    "sample_rates": validate_sample_rates,
    "reset_stats": validate_reset_stats,
    "rc_mode": validate_rc_mode,
    "#error": validate_error,
}


def parse_mrr_stage(s):
    mrr_stage = s.split(",")
    rate = mrr_stage[0].zfill(2)
    count = int(mrr_stage[1], 16)
    txpwr_idx = int(mrr_stage[2], 16) if mrr_stage[2] else None

    return mrr_stage[0].zfill(2), int(mrr_stage[1], 16), txpwr_idx


<<<<<<< HEAD
def update_rate_stats_from_txs(ap, result) -> None:
    phy, timestamp, mac, rates, txpwrs, attempts, successes = result
=======
def update_rate_stats_from_txs(
    ap,
    phy,
    timestamp,
    mac,
    num_frames,
    rates: array,
    txpwrs: array,
    attempts: array,
    successes: array
) -> None:
>>>>>>> 6c17a64e
    if (sta := ap.get_sta(mac, radio=phy)) is None:
        return

    sta.update_rate_stats(timestamp, rates, txpwrs, attempts, successes)
    sta.update_ampdu(num_frames)

def parse_sta(ap, fields: list):
    supported_rates = []
    radio = fields[0]
    timestamp = int(fields[1], 16)
    mac = fields[4]
    iface = fields[5]
    rc_mode = fields[6]
    tpc_mode = fields[7]
    overhead_mcs = int(fields[8], 16)
    overhead_legacy = int(fields[9], 16)
    update_freq = int(fields[10], 16)
    sample_freq = int(fields[11], 16)
    mcs_groups = fields[12:]

    for i, grp_idx in enumerate(ap._rate_info):
        mask = int(mcs_groups[i], 16)
        for ofs in range(10):
            if mask & (1 << ofs):
                supported_rates.append(i * 16 + ofs)

    return Station(
        mac,
        ap,
        radio,
        iface,
        timestamp,
        rc_mode,
        tpc_mode,
        update_freq,
        sample_freq,
        supported_rates,
        overhead_mcs,
        overhead_legacy,
        logger=ap.logger,
    )


def rate_group_and_offset(rate: int) -> tuple[int, int]:
    grp = rate // 16

    return grp, rate - grp * 16<|MERGE_RESOLUTION|>--- conflicted
+++ resolved
@@ -319,27 +319,14 @@
     return mrr_stage[0].zfill(2), int(mrr_stage[1], 16), txpwr_idx
 
 
-<<<<<<< HEAD
 def update_rate_stats_from_txs(ap, result) -> None:
-    phy, timestamp, mac, rates, txpwrs, attempts, successes = result
-=======
-def update_rate_stats_from_txs(
-    ap,
-    phy,
-    timestamp,
-    mac,
-    num_frames,
-    rates: array,
-    txpwrs: array,
-    attempts: array,
-    successes: array
-) -> None:
->>>>>>> 6c17a64e
+    phy, timestamp, mac, num_frames, rates, txpwrs, attempts, successes = result
     if (sta := ap.get_sta(mac, radio=phy)) is None:
         return
 
     sta.update_rate_stats(timestamp, rates, txpwrs, attempts, successes)
     sta.update_ampdu(num_frames)
+
 
 def parse_sta(ap, fields: list):
     supported_rates = []
