# -*- coding: UTF8 -*-
# Copyright SupraCoNeX
#     https://www.supraconex.org
#

r"""
Parsing Rate Control API Output Lines
-------------------------------------

This is the main processing module that provides functions to asynchronously 
monitor network status and set rates.

"""
import asyncio
from .station import Station

__all__ = ["process_api", "process_line", "process_header", "parse_sta"]


# utility function to parse signed integers from hex strings in two's complement format
def twos_complement(hexstr, bits):
    val = int(hexstr, 16)
    return val - (1 << bits) if val & (1 << (bits - 1)) else val


parse_s16 = lambda s: twos_complement(s, 16)
parse_s32 = lambda s: twos_complement(s, 32)


def process_api(ap, fields):
    if len(fields) < 4:
        return

    line_type = fields[2]

    if line_type == "group":
        group_ind, group_info = parse_group_info(fields)
        ap.add_supp_rates(group_ind, group_info)
    elif line_type == "sample_table":
        ap.sample_table = fields[5:]

def process_phy_info(ap, fields):
    ap.add_radio(fields[0], fields[3])
    if len(fields) > 4:
        for iface in fields[4].split(","):
            ap.add_interface(fields[0], iface)

    return True

async def process_sta_info(ap, fields):
    # TODO: handle sta;update
    if fields[3] in ["add", "dump"]:
        sta = parse_sta(ap, fields)
        ap.add_station(sta)

        rc_alg, rc_opts = ap.get_default_rc(sta.radio)
        if rc_alg:
            sta.start_rate_control(rc_alg, rc_opts)

    elif fields[3] == "remove":
        sta = ap.remove_station(mac=fields[4], radio=fields[0])
        if sta:
            await sta.stop_rate_control()

async def process_header(ap):
    try:
        async for line in ap.api_info():
            fields = line.split(";")
            if fields[0] == "*":
                if fields[2] == "#error":
                    ap.handle_error(fields[3])
                process_api(ap, fields)
            elif "0;add" in line:
                process_phy_info(ap, fields)
            else:
                await process_sta_info(ap, fields)
    except asyncio.CancelledError:
        await ap.stop_task()
        await ap.disconnect()

async def get_next_line(ap, timeout):
    data = await asyncio.wait_for(await anext(ap), timeout=timeout)

    if data == "":
        ap.connected = False
        self._logger.error(f"Disconnected from {ap.name}")
        return None

    return data.decode("utf-8").rstrip()


def parse_group_info(fields):
    """
    Obtain maximum offset for a given MCS rate group available for an AP.

    Parameters
    ----------
    fields : list
                                    Fields obtained by spliting a data line received from the AP
                                    over the Rate Control API.

    Returns
    -------
    group_idx : str
                                    Index of MCS rate group.
    max_offset : str
                                    Maximum allowable offset - determines which rates are available
                                    in the group for the AP.

    """
    fields = list(filter(None, fields))
    group_ind = fields[3]

    airtimes_hex = fields[9:]
    rate_offsets = [str(ii) for ii in range(len(airtimes_hex))]
    rate_inds = list(map(lambda jj: group_ind + jj, rate_offsets))
    airtimes_ns = [int(ii, 16) for ii in airtimes_hex]

    group_info = {
        "rate_inds": rate_inds,
        "airtimes_ns": airtimes_ns,
        "type": fields[5],
        "nss": fields[6],
        "bandwidth": fields[7],
        "guard_interval": fields[8],
    }

    return group_ind, group_info

def process_line(ap, line):
    """

    Execute respective functions based on the trace line received from the AP.

    Parameters
    ----------
    ap : AccessPoint object

    line : str
                                    Trace line.

    """

    fields = validate_line(ap, line)

    if not fields:
        return None, None

    line_type = fields[2]

    if line_type == "txs":
        update_pckt_count_txs(ap, fields)
    elif line_type == "rxs":
        sta = ap.get_sta(fields[3], radio=fields[0])
        if sta:
            sta.update_rssi(
                int(fields[1], 16),
                parse_s32(fields[4]),
                [parse_s32(r) for r in fields[5:]],
            )

    return line_type, fields


def validate_line(ap, line):
    fields = line.split(";")

    if len(fields) < 3:
        return None

    # ensure monotonic timestamps
    if not ap.update_timestamp(fields[1]):
        return None

    try:
        return VALIDATORS[fields[2]](fields)
    except KeyError:
        return None


def validate_txs(fields):
    if len(fields) != 15:
        return None

    # TODO: more validation of rate indeces?
    return fields


def validate_rxs(fields):
    if len(fields) != 9:
        return None

    # TODO: more validation?
    return fields


def validate_rc_stats(fields):
    if len(fields) != 11:
        return None

    # TODO: more validation?
    return fields


def validate_sta(fields):
    if not (len(fields) == 8 and fields[3] == "remove") and not (
        len(fields) == 49 and fields[3] in ["add", "dump"]
    ):
        return None

    # TODO: more validation?
    return fields


def validate_best_rates(fields):
    if len(fields) != 9:
        return None

    # TODO: more validation?
    return fields

def validate_sample_rates(fields):
    if len(fields) != 19:
        return None

    # TODO: more validation?
    return fields



VALIDATORS = {
    "txs": validate_txs,
    "stats": validate_rc_stats,
    "rxs": validate_rxs,
    "sta": validate_sta,
    "best_rates": validate_best_rates,
<<<<<<< HEAD
=======
    "sample_rates": validate_sample_rates
>>>>>>> a3c18809
}


def update_pckt_count_txs(ap, fields):
    """
    Update packet transmission attempt and success counts for a given station.

    Parameters
    ----------
    ap : AccessPoint object

    fields : list
                                    Fields obtained by spliting a data line received from the AP
                                    over the Rate Control API .

    """
    radio = fields[0]
    mac_addr = fields[3]

    sta = None
    for s in ap.get_stations(radio):
        if s.mac_addr == mac_addr:
            sta = s
            break

    if not sta:
        return

    timestamp = fields[1]
    num_frames = int(fields[4], 16)
    num_ack = int(fields[5], 16)
    probe_flag = int(fields[6], 16)
    rate_ind1 = fields[7]
    rate_ind2 = fields[9]
    rate_ind3 = fields[11]
    rate_ind4 = fields[13]

    count1 = int(fields[8], 16)
    count2 = int(fields[10], 16)
    count3 = int(fields[12], 16)
    count4 = int(fields[14], 16)

    atmpts1 = num_frames * count1
    atmpts2 = num_frames * count2
    atmpts3 = num_frames * count3
    atmpts4 = num_frames * count4

    atmpts = [atmpts1, atmpts2, atmpts3, atmpts4]

    succ = [0, 0, 0, 0]

    suc_rate_ind = 3
    for atmpt_ind, atmpt in enumerate(atmpts):
        if atmpt == 0:
            suc_rate_ind = atmpt_ind - 1
            break

    if suc_rate_ind < 0:
        suc_rate_ind = 0

    succ[suc_rate_ind] = num_ack
    rates = [rate_ind1, rate_ind2, rate_ind3, rate_ind4]
    rates = [f"0{rate}" if len(rate) == 1 else rate for rate in rates]
    info = {}

    for rate_ind, rate in enumerate(rates):
        if rate != "ffff":
            if rate not in info:
                info[rate] = {}
                if sta.check_rate_entry(rate):
                    info[rate]["attempts"] = sta.get_attempts(rate)
                    info[rate]["success"] = sta.get_successes(rate)
                else:
                    info[rate]["attempts"] = 0
                    info[rate]["success"] = 0

            info[rate]["attempts"] += atmpts[rate_ind]
            info[rate]["success"] += succ[rate_ind]
            info[rate]["timestamp"] = timestamp

    sta.update_stats(timestamp, info)

    if num_frames > 1:
        sta.ampdu_enabled = True

    sta.ampdu_len += num_frames
    sta.ampdu_packets += 1


def parse_sta(ap, fields):
    """


    Parameters
    ----------
    ap : Object
                                    Object of rateman.AccessPoint class over which the station is associated.
    fields : list
                                    Fields contained with line separated by ';' and containing 'sta;add'
                                    or 'sta;dump' strings.

    Returns
    -------
    sta : Object
                                    Object of rateman.Station class created after a station connects to a
                                    give AP.

    """
    supported_rates = []
    airtimes_ns = []
    radio = fields[0]
    timestamp = fields[1]
    mac_addr = fields[4]
    mcs_groups = fields[7:]
    overhead_mcs = int(fields[5], 16)
    overhead_legacy = int(fields[6], 16)

    for i, grp_idx in enumerate(ap.supported_rates):
        mask = int(mcs_groups[i], 16)
        for ofs in range(10):
            if mask & (1 << ofs):
                supported_rates.append(f"{grp_idx}{ofs}")
                airtimes_ns.append(ap.supported_rates[grp_idx]["airtimes_ns"][ofs])

    return Station(
        ap,
        radio,
        timestamp,
        mac_addr,
        supported_rates,
        airtimes_ns,
        overhead_mcs,
        overhead_legacy,
        logger=ap.logger
    )<|MERGE_RESOLUTION|>--- conflicted
+++ resolved
@@ -234,10 +234,7 @@
     "rxs": validate_rxs,
     "sta": validate_sta,
     "best_rates": validate_best_rates,
-<<<<<<< HEAD
-=======
     "sample_rates": validate_sample_rates
->>>>>>> a3c18809
 }
 
 
