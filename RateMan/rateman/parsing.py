# -*- coding: UTF8 -*-
# Copyright SupraCoNeX
#     https://www.supraconex.org
#

r"""
Parsing Rate Control API Output Lines
-------------------------------------

This is the main processing module that provides functions to asynchronously 
monitor network status and set rates.

"""

from .station import Station

__all__ = [
    "process_api",
    "parse_group",
    "process_line",
    "update_pckt_count_txs",
    "update_pckt_count_rcs",
    "parse_sta",
    "parse_s16",
    "parse_s32"
]

# utility function to parse signed integers from hex strings in two's complement format
def twos_complement(hexstr, bits):
    val = int(hexstr, 16)
    return val - (1 << bits) if val & (1 << (bits-1)) else val

parse_s16 = lambda s: twos_complement(s, 16)
parse_s32 = lambda s: twos_complement(s, 32)


def process_api(ap, fields):
    if len(fields) < 4:
        return

    line_type = fields[2]

    if line_type == "group":
        idx, max_offset = parse_group(fields)
        ap.add_supp_rates(idx, max_offset)


def parse_group(fields):
    """
    Obtain maximum offset for a given MCS rate group available for an AP.

    Parameters
    ----------
    fields : list
        Fields obtained by spliting a data line received from the AP
        over the Rate Control API.

    Returns
    -------
    group_idx : str
        Index of MCS rate group.
    max_offset : str
        Maximum allowable offset - determines which rates are available
        in the group for the AP.

    """
    fields = list(filter(None, fields))
    group_idx = fields[3]
    offset = fields[4]

    max_offset = offset[:-1] + str(len(fields[9:]) - 1)

    return group_idx, max_offset


def process_line(ap, line):
<<<<<<< HEAD
    """

    Execute respective functions based on the trace line received from the AP.

    Parameters
    ----------
    ap : AccessPoint object

    line : str
        Trace line.

    """
    fields = line.rstrip("\n").split(";")
=======
    fields = validate_line(ap, line)
>>>>>>> 91b8b32e

    if not fields:
        return None

    if fields[0] == "*":
        process_api(ap, fields)
        return fields

    if fields[1] == "0" and len(fields) == 3 and fields[2] == "add":
        ap.add_phy(fields[0])
        return fields

    line_type = fields[2]

    if line_type == "txs":
        update_pckt_count_txs(ap, fields)
    elif line_type == "stats":
        update_pckt_count_rcs(ap, fields)
    elif line_type == "rxs":
        sta = ap.get_sta(fields[3], phy=fields[0])
        if sta:
            sta.update_rssi(
                int(fields[1], 16),
                parse_s32(fields[4]),
                [parse_s32(r) for r in fields[5:]]
            )
    elif line_type == "sta" and fields[3] in ["add", "dump"]:
        ap.add_station(parse_sta(ap, fields))
    elif line_type == "sta" and fields[3] == "remove":
        ap.remove_station(fields[4], fields[0])

    return fields

def validate_txs(ap, fields):
    if len(fields) != 15:
        return None

    # TODO: more validation of rate indeces?
    return fields

def validate_rxs(ap, fields):
    if len(fields) != 9:
        return None

    # TODO: more validation?
    return fields

def validate_stats(ap, fields):
    if len(fields) != 11:
        return None

    # TODO: more validation?
    return fields

def validate_sta(ap, fields):
    if not (len(fields) == 8 and fields[3] == "remove") or not (len(fields) == 49 and fields[3] in ["add", "dump"]):
        return None

    # TODO: more validation?
    return fields


VALIDATORS = {
    "txs": validate_txs,
    "stats": validate_stats,
    "rxs": validate_rxs,
    "sta": validate_sta
}


def validate_line(ap, line):
    fields = line.split(";")

    if len(fields) < 3:
        return None

    # ensure monotonic timestamps
    if not ap.update_timestamp(fields[1]):
        return None

    try:
        return VALIDATORS[fields[2]](ap, fields)
    except KeyError:
        return None


def update_pckt_count_txs(ap, fields):
    """
    Update packet transmission attempt and success counts for a given station.

    Parameters
    ----------
    ap : AccessPoint object

    fields : list
        Fields obtained by spliting a data line received from the AP
        over the Rate Control API .

    """
    radio = fields[0]
    mac_addr = fields[3]

    try:
        sta = ap.stations()[mac_addr]
    except KeyError:
        return

    timestamp = fields[1]
    num_frames = int(fields[4], 16)
    num_ack = int(fields[5], 16)
    probe_flag = int(fields[6], 16)
    rate_ind1 = fields[7]
    rate_ind2 = fields[9]
    rate_ind3 = fields[11]
    rate_ind4 = fields[13]

    count1 = int(fields[8], 16)
    count2 = int(fields[10], 16)
    count3 = int(fields[12], 16)
    count4 = int(fields[14], 16)

    atmpts1 = num_frames * count1
    atmpts2 = num_frames * count2
    atmpts3 = num_frames * count3
    atmpts4 = num_frames * count4

    atmpts = [atmpts1, atmpts2, atmpts3, atmpts4]

    succ = [0, 0, 0, 0]

    suc_rate_ind = 3
    for atmpt_ind, atmpt in enumerate(atmpts):
        if atmpt == 0:
            suc_rate_ind = atmpt_ind - 1
            break

    if suc_rate_ind < 0:
        suc_rate_ind = 0

    succ[suc_rate_ind] = num_ack
    rates = [rate_ind1, rate_ind2, rate_ind3, rate_ind4]
    rates = [f"0{rate}" if len(rate) == 1 else rate for rate in rates]
    info = {}

    for rate_ind, rate in enumerate(rates):
        if rate != "ffff":
            if rate not in info:
                info[rate] = {}
                if sta.check_rate_entry(rate):
                    info[rate]["attempts"] = sta.get_attempts(rate)
                    info[rate]["success"] = sta.get_successes(rate)
                else:
                    info[rate]["attempts"] = 0
                    info[rate]["success"] = 0

            info[rate]["attempts"] += atmpts[rate_ind]
            info[rate]["success"] += succ[rate_ind]
            info[rate]["timestamp"] = timestamp

    sta.update_stats(timestamp, info)


def update_pckt_count_rcs(ap, fields):
    # TODO: what about this?
    pass
    # radio = fields[0]
    # timestamp = fields[1]
    # mac_addr = fields[3]

    # sta = ap.get_sta(mac_addr, radio)
    # if not sta:
    #     logging.warn(f"Unexpected rc stats for unknown MAC {mac_addr}")
    #     return

    # sta.update_stats(
    #     timestamp,
    #     {
    #         fields[4]: {
    #             "cur_attempts": int(fields[8], 16),
    #             "cur_success": int(fields[7], 16),
    #             "hist_attempts": int(fields[10], 16),
    #             "hist_success": int(fields[9], 16),
    #         }
    #     }
    # )


def parse_sta(ap, fields):
    supp_rates = []
    rates_flag = fields[7:]

    for i, (groupIdx, max_offset) in enumerate(ap.supp_rates.items()):
        # Only works for all masks with ff at the end, eg. 1ff, 3ff, ff
        if "ff" in rates_flag[i]:
            dec_mask = int(rates_flag[i], base=16)
            bin_mask = str(bin(dec_mask))[2:]
            no_supp_rates = bin_mask.count("1")
            offset = groupIdx + "0"
            no_rates = int(max_offset[-1]) + 1

            # Making sure no of 1s in bit mask isn't greater than rates in that group index
            if no_supp_rates <= no_rates:
                supp_rates += [f"{offset[:-1]}{i}" for i in range(no_supp_rates)]

    sta = Station(fields[0], fields[4], supp_rates, fields[1])
    return sta<|MERGE_RESOLUTION|>--- conflicted
+++ resolved
@@ -22,13 +22,14 @@
     "update_pckt_count_rcs",
     "parse_sta",
     "parse_s16",
-    "parse_s32"
+    "parse_s32",
 ]
 
 # utility function to parse signed integers from hex strings in two's complement format
 def twos_complement(hexstr, bits):
     val = int(hexstr, 16)
-    return val - (1 << bits) if val & (1 << (bits-1)) else val
+    return val - (1 << bits) if val & (1 << (bits - 1)) else val
+
 
 parse_s16 = lambda s: twos_complement(s, 16)
 parse_s32 = lambda s: twos_complement(s, 32)
@@ -74,7 +75,6 @@
 
 
 def process_line(ap, line):
-<<<<<<< HEAD
     """
 
     Execute respective functions based on the trace line received from the AP.
@@ -87,10 +87,7 @@
         Trace line.
 
     """
-    fields = line.rstrip("\n").split(";")
-=======
     fields = validate_line(ap, line)
->>>>>>> 91b8b32e
 
     if not fields:
         return None
@@ -115,7 +112,7 @@
             sta.update_rssi(
                 int(fields[1], 16),
                 parse_s32(fields[4]),
-                [parse_s32(r) for r in fields[5:]]
+                [parse_s32(r) for r in fields[5:]],
             )
     elif line_type == "sta" and fields[3] in ["add", "dump"]:
         ap.add_station(parse_sta(ap, fields))
@@ -124,6 +121,7 @@
 
     return fields
 
+
 def validate_txs(ap, fields):
     if len(fields) != 15:
         return None
@@ -131,6 +129,7 @@
     # TODO: more validation of rate indeces?
     return fields
 
+
 def validate_rxs(ap, fields):
     if len(fields) != 9:
         return None
@@ -138,15 +137,19 @@
     # TODO: more validation?
     return fields
 
-def validate_stats(ap, fields):
+
+def validate_rc_stats(ap, fields):
     if len(fields) != 11:
         return None
 
     # TODO: more validation?
     return fields
 
+
 def validate_sta(ap, fields):
-    if not (len(fields) == 8 and fields[3] == "remove") or not (len(fields) == 49 and fields[3] in ["add", "dump"]):
+    if not (len(fields) == 8 and fields[3] == "remove") or not (
+        len(fields) == 49 and fields[3] in ["add", "dump"]
+    ):
         return None
 
     # TODO: more validation?
@@ -155,9 +158,9 @@
 
 VALIDATORS = {
     "txs": validate_txs,
-    "stats": validate_stats,
+    "stats": validate_rc_stats,
     "rxs": validate_rxs,
-    "sta": validate_sta
+    "sta": validate_sta,
 }
 
 
