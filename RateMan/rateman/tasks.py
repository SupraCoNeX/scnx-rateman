# -*- coding: UTF8 -*-
# Copyright SupraCoNeX
#     https://www.supraconex.org
#

r"""
Manage Asynchronous I/O Tasks
-----------------------------

This is the class that provides functions to collect and manage user callbacks 
and asyncio tasks. Includes basic methods to collect data from Rate Control API.

"""

import asyncio
import sys
import logging
from .parsing import process_line

__all__ = ["TaskMan"]


class TaskMan:
    def __init__(self, loop):
        """
        Parameters
        ----------
        loop : asyncio.BaseEventLoop
            Current event loop passed by RateMan instance utilized for
            gathering and executing asyncio tasks.

        """
        self._loop = loop
        self._tasks = []
<<<<<<< HEAD
        self._data_callbacks = [process_line]

=======
        self._raw_data_callbacks = []
        self._data_callbacks = { "any": [], "txs": [], "stats": [], "rxs": []}
    
>>>>>>> 91b8b32e
    @property
    def tasks(self) -> list:
        return self._tasks

    @property
    def cur_loop(self) -> asyncio.BaseEventLoop:
        return self._loop

    def add_task(self, coro, name=""):
        for task in self._tasks:
            if task.get_name() == name:
                return

        task = self._loop.create_task(coro, name=name)
        task.add_done_callback(self._tasks.remove)
        self._tasks.append(task)

<<<<<<< HEAD
    # TODO: differentiate by line type
    def add_data_callback(self, cb):
=======

    def add_raw_data_callback(self, cb):
        """
        Register a callback to be called on unvalidated incoming data
        """
        if cb not in self._raw_data_callbacks:
            self._raw_data_callbacks.append(cb)


    def add_data_callback(self, cb, type="any"):
>>>>>>> 91b8b32e
        """
        Register a callback to be called on incoming data.
        """
        if type not in ["any", "txs", "rxs", "stats", "sta"]:
            raise ValueError(type)

        if cb not in self._data_callbacks[type]:
            self._data_callbacks[type].append(cb)


    def remove_data_callback(self, cb):
        """
        Unregister a data callback.
        """
        if cb in self._raw_data_callbacks:
            self._raw_data_callbacks.remove(cb)
            return

<<<<<<< HEAD
    def execute_callbacks(self, ap, line):

        for cb in self._data_callbacks:
            cb(ap, line)
=======
        for _,cbs in self._data_callbacks.items():
            if cb in cbs:
                cbs.remove(cb)


    def execute_callbacks(self, ap, fields):
        logging.debug(f"{ap.id} > {';'.join(fields)}")

        for cb in self._data_callbacks["any"]:
            cb(ap, fields)

        for cb in self._data_callbacks[fields[2]]:
            try:
                cb(ap, *fields)
            except TypeError:
                print("Incorrect callback signature. Argument count must " +
                      "match the number of fields separated by ';' in the line",
                      file=sys.stderr)
>>>>>>> 91b8b32e

    async def connect_ap(self, ap, timeout, reconnect=False, skip_api_header=False):
        """
        Attempt to connect to the given AP after waiting timeout seconds.
        On successful connection a data collection task is scheduled.

        Parameters
        ----------
        rateman : RateMan
            The rateman instance managing this task.
        ap : AccessPoint
            The AP to connect to.
        timeout : float
            How many seconds to wait before attempting the connection.
        reconnect : bool
            Flag indicating whether this is the first connection attempt. If set to
            True the timeout is ignored
        skip_api_header : bool
            When set to True rateman is not notified of incoming API data
        """

        if reconnect:
            await asyncio.sleep(timeout)

        while not ap.connected:
            await ap.connect()
            await asyncio.sleep(timeout)

        if skip_api_header:
            ap.enable_rc_api()
            await self.skip_header_lines(ap)
            if not ap.connected:
                self.add_task(
                    self.connect_ap(ap, timeout, reconnect=True, skip_api_header=True),
                    name=f"reconnect_{ap.id}",
                )
                return

        self.add_task(
<<<<<<< HEAD
            self.collect_data(ap, reconnect_timeout=timeout),
            name=f"collector_{ap.ap_id}",
=======
            self.collect_data(ap, reconnect_timeout=timeout), name=f"collector_{ap.id}"
>>>>>>> 91b8b32e
        )

        if ap.rate_control_alg != "minstrel_ht_kernel_space":
<<<<<<< HEAD
            self.add_task(ap.rate_control(ap, self._loop), name=f"rc_{ap.ap_id}")

=======
            self.add_task(ap.rate_control(ap), name=f"rc_{ap.id}")
    
    
>>>>>>> 91b8b32e
    async def collect_data(self, ap, reconnect_timeout=10):
        """
        Receive data from an instance of minstrel-rcd notifying rateman of new data and attempting to
        reconnect on connection failure.

        Parameters
        ----------
        rateman : RateMan
            The rateman instance managing this task.
        ap : AccessPoint
            The AP to receive the data from.
        reconnect_timeout : float
            Seconds to wait before attempting to reconnect to a disconnected AP.

        Returns
        -------
        None.

        """

        while True:
            try:
                line = await asyncio.wait_for(ap.reader.readline(), 0.01)
<<<<<<< HEAD

=======
>>>>>>> 91b8b32e
                if not len(line):
                    raise ConnectionError
<<<<<<< HEAD

                self.execute_callbacks(ap, line.decode("utf-8").rstrip("\n"))

                if ap.save_data:
                    ap.data_file.write(line.decode("utf-8"))

=======
    
                line = line.decode("utf-8").rstrip("\n")

                # do internal housekeeping first
                fields = process_line(ap, line)

                # execute raw data callbacks on unvalidated line
                for cb in self._raw_data_callbacks:
                    cb(ap, line)

                if not fields:
                    continue

                self.execute_callbacks(ap, fields)
>>>>>>> 91b8b32e
            except (KeyboardInterrupt, asyncio.CancelledError):
                break
            except (asyncio.TimeoutError, UnicodeError):
                await asyncio.sleep(0.01)
            except ConnectionError:
                ap.connected = False
<<<<<<< HEAD
                logging.error(f"Disconnected from {ap.ap_id}")

=======
                logging.error(f"Disconnected from {ap.id}")
    
>>>>>>> 91b8b32e
                # FIXME: we might be setting skip to True prematurely here. Maybe we need a flag
                #        indicating whether the API header has been received completely for an AP.
                self.add_task(
                    self.connect_ap(
                        ap, reconnect_timeout, reconnect=True, skip_api_header=True
                    ),
                    name=f"reconnect_{ap.id}",
                )
                break

    async def skip_header_lines(ap):
        """
        Receive data from an instance of minstrel-rcd without notifying rateman of
        minstrel-rcd API header lines. Once a non-API line is received, rateman
        is notified and this coroutine terminates. This is to avoid processing API
        headers again after reconnecting to a previously connected AP.

        Parameters
        ----------
        rateman : RateMan
            The rateman instance managing this task.
        ap : AccessPoint
            The AP to receive the data from.
        Returns
        -------
        None.

        """

        while True:
            try:
                data_line = await asyncio.wait_for(ap.reader.readline(), timeout=0.01)

                if not len(data_line):
                    ap.connected = False
                    logging.error(f"Disconnected from {ap.id}")
                    break

                line = data_line.decode("utf-8").rstrip("\n")

                if line[0] != "*":
                    process_line(ap, line)
                    break
            except (OSError, ConnectionError, asyncio.TimeoutError) as error:
                logging.error(f"Disconnected from {ap.id}: {error}")
                ap.connected = False
<<<<<<< HEAD
                break
=======
                break
>>>>>>> 91b8b32e
<|MERGE_RESOLUTION|>--- conflicted
+++ resolved
@@ -32,14 +32,9 @@
         """
         self._loop = loop
         self._tasks = []
-<<<<<<< HEAD
-        self._data_callbacks = [process_line]
-
-=======
         self._raw_data_callbacks = []
-        self._data_callbacks = { "any": [], "txs": [], "stats": [], "rxs": []}
-    
->>>>>>> 91b8b32e
+        self._data_callbacks = {"any": [], "txs": [], "stats": [], "rxs": []}
+
     @property
     def tasks(self) -> list:
         return self._tasks
@@ -57,11 +52,6 @@
         task.add_done_callback(self._tasks.remove)
         self._tasks.append(task)
 
-<<<<<<< HEAD
-    # TODO: differentiate by line type
-    def add_data_callback(self, cb):
-=======
-
     def add_raw_data_callback(self, cb):
         """
         Register a callback to be called on unvalidated incoming data
@@ -69,9 +59,7 @@
         if cb not in self._raw_data_callbacks:
             self._raw_data_callbacks.append(cb)
 
-
     def add_data_callback(self, cb, type="any"):
->>>>>>> 91b8b32e
         """
         Register a callback to be called on incoming data.
         """
@@ -80,7 +68,6 @@
 
         if cb not in self._data_callbacks[type]:
             self._data_callbacks[type].append(cb)
-
 
     def remove_data_callback(self, cb):
         """
@@ -90,16 +77,9 @@
             self._raw_data_callbacks.remove(cb)
             return
 
-<<<<<<< HEAD
-    def execute_callbacks(self, ap, line):
-
-        for cb in self._data_callbacks:
-            cb(ap, line)
-=======
-        for _,cbs in self._data_callbacks.items():
+        for _, cbs in self._data_callbacks.items():
             if cb in cbs:
                 cbs.remove(cb)
-
 
     def execute_callbacks(self, ap, fields):
         logging.debug(f"{ap.id} > {';'.join(fields)}")
@@ -111,10 +91,11 @@
             try:
                 cb(ap, *fields)
             except TypeError:
-                print("Incorrect callback signature. Argument count must " +
-                      "match the number of fields separated by ';' in the line",
-                      file=sys.stderr)
->>>>>>> 91b8b32e
+                print(
+                    "Incorrect callback signature. Argument count must "
+                    + "match the number of fields separated by ';' in the line",
+                    file=sys.stderr,
+                )
 
     async def connect_ap(self, ap, timeout, reconnect=False, skip_api_header=False):
         """
@@ -154,23 +135,13 @@
                 return
 
         self.add_task(
-<<<<<<< HEAD
             self.collect_data(ap, reconnect_timeout=timeout),
             name=f"collector_{ap.ap_id}",
-=======
-            self.collect_data(ap, reconnect_timeout=timeout), name=f"collector_{ap.id}"
->>>>>>> 91b8b32e
         )
 
         if ap.rate_control_alg != "minstrel_ht_kernel_space":
-<<<<<<< HEAD
             self.add_task(ap.rate_control(ap, self._loop), name=f"rc_{ap.ap_id}")
 
-=======
-            self.add_task(ap.rate_control(ap), name=f"rc_{ap.id}")
-    
-    
->>>>>>> 91b8b32e
     async def collect_data(self, ap, reconnect_timeout=10):
         """
         Receive data from an instance of minstrel-rcd notifying rateman of new data and attempting to
@@ -194,21 +165,15 @@
         while True:
             try:
                 line = await asyncio.wait_for(ap.reader.readline(), 0.01)
-<<<<<<< HEAD
-
-=======
->>>>>>> 91b8b32e
+
                 if not len(line):
                     raise ConnectionError
-<<<<<<< HEAD
 
                 self.execute_callbacks(ap, line.decode("utf-8").rstrip("\n"))
 
                 if ap.save_data:
                     ap.data_file.write(line.decode("utf-8"))
 
-=======
-    
                 line = line.decode("utf-8").rstrip("\n")
 
                 # do internal housekeeping first
@@ -222,20 +187,15 @@
                     continue
 
                 self.execute_callbacks(ap, fields)
->>>>>>> 91b8b32e
+
             except (KeyboardInterrupt, asyncio.CancelledError):
                 break
             except (asyncio.TimeoutError, UnicodeError):
                 await asyncio.sleep(0.01)
             except ConnectionError:
                 ap.connected = False
-<<<<<<< HEAD
                 logging.error(f"Disconnected from {ap.ap_id}")
 
-=======
-                logging.error(f"Disconnected from {ap.id}")
-    
->>>>>>> 91b8b32e
                 # FIXME: we might be setting skip to True prematurely here. Maybe we need a flag
                 #        indicating whether the API header has been received completely for an AP.
                 self.add_task(
@@ -282,8 +242,4 @@
             except (OSError, ConnectionError, asyncio.TimeoutError) as error:
                 logging.error(f"Disconnected from {ap.id}: {error}")
                 ap.connected = False
-<<<<<<< HEAD
-                break
-=======
-                break
->>>>>>> 91b8b32e
+                break