--- conflicted
+++ resolved
@@ -20,13 +20,9 @@
 import numpy as np
 from .connman import *
 import random
-<<<<<<< HEAD
 import sys
-=======
 import os
 import logging
->>>>>>> 3b8dbe57
-
 
 __all__ = [
     "recv_data",
@@ -40,13 +36,9 @@
     "connect_to_AP",
     "timer",
     "stop_rateman",
-<<<<<<< HEAD
-    "check_APs_connection"
-=======
     "check_APs_connection",
     "reconnect_to_AP",
     "restart_radios"
->>>>>>> 3b8dbe57
 ]
 
 
@@ -71,19 +63,11 @@
 
     """
 
-<<<<<<< HEAD
-    APInfo =  await connect_to_AP(APInfo, loop)
+    APInfo = await connect_to_AP(APInfo, loop, output_dir)
 
     Active_AP = await check_APs_connection(APInfo, loop)
-    
-    # If we have accessible AP/s
-=======
-    APInfo = await connect_to_AP(APInfo, loop, output_dir)
-
-    Active_AP = await check_APs_connection(APInfo, loop)
 
     # If we have accesible AP/s
->>>>>>> 3b8dbe57
     if Active_AP:
 
         # Start fetching TX and RC status for accessible APs
@@ -96,17 +80,7 @@
         # loop.create_task(obtain_data(APInfo))
 
         # loop.create_task(set_rate(APInfo))
-
-<<<<<<< HEAD
-        loop.create_task(stop_trigger(APInfo, loop))
-    
-    else:
-
-        print("Couldn't connect to any access points!")
-        await stop_rateman(APInfo, loop, False)
-    
-async def connect_to_AP(APInfo: dict, loop):
-=======
+  
         # loop.create_task(stop_trigger(APInfo, loop))
 
     else:
@@ -116,7 +90,6 @@
 
 
 async def connect_to_AP(APInfo: dict, loop, output_dir):
->>>>>>> 3b8dbe57
     """
     This async function takes a dictionary of AP information and
     returns the dictionary with only accessible AP entries.
@@ -163,18 +136,6 @@
             APInfo[APID]["writer"] = writer
             APInfo[APID]["reader"] = reader
             APInfo[APID]["fileHandle"] = fileHandle
-            APInfo[APID]["conn"] = True
-
-<<<<<<< HEAD
-        except (asyncio.TimeoutError, ConnectionRefusedError, ConnectionResetError) as e:
-            # If timeout duration is exceeded i.e. AP is not accessible
-            print ("Failed to connect {} {}: {}".format(APInfo[APID]["IPADD"], APInfo[APID]["PORT"], e))
-            fileHandle.write("Failed to connect {} {}: {}".format(APInfo[APID]["IPADD"], APInfo[APID]["PORT"], e))
-
-            # Remove unaccessible AP from the dictionary
-            APInfo[APID]["conn"] = False
-=======
-            # Set active connection to True
             APInfo[APID]["conn"] = True
 
         except (asyncio.TimeoutError, ConnectionError) as e:
@@ -194,39 +155,7 @@
             APInfo[APID]["conn"] = False
 
     return APInfo
-
-
-async def check_APs_connection(APInfo: dict, loop):
-    """
-    This async function checks if rateman has successfully connected to 
-    atleast one AP in APInfo. If not, then rateman returns False which
-    indicates that rateman is to be terminated.
-
-    Parameters
-    ----------
-    APInfo : dictionary
-        contains parameters such as ID, IP Address, Port, relevant file
-        streams and connection status with each AP as key
-    loop : event_loop
-        DESCRIPTION.
-
-    Returns
-    -------
-    True: If there is atleast one active connection in APInfo
-    False: If none of the APs were connected
-
-    """
-
-    APIDs = list(APInfo.keys())
-
-    for APID in APIDs:
-        if APInfo[APID]["conn"] is True:
-            return True
->>>>>>> 3b8dbe57
-    
-    return False
-
-<<<<<<< HEAD
+  
 async def check_APs_connection(APInfo: dict, loop):
     """
     This async function check if any of the AP in APInfo has been sucessfully
@@ -252,10 +181,6 @@
             return True
     
     return False
-
-def init_data_parsing(APInfo: dict) -> None:
-=======
->>>>>>> 3b8dbe57
 
 def init_data_parsing(APInfo: dict) -> None:
     """
@@ -344,13 +269,7 @@
 
     for APID in APIDs:
         if APInfo[APID]["conn"] is True:
-<<<<<<< HEAD
-            loop.create_task(
-            recv_data(APInfo[APID]["reader"], APInfo[APID]["fileHandle"]))
-=======
             loop.create_task(recv_data(APInfo[APID]))
->>>>>>> 3b8dbe57
-
 
 async def recv_data(APInfo):
     """
@@ -454,17 +373,6 @@
     None.
 
     """
-<<<<<<< HEAD
-    try:
-        while True:
-            # await asyncio.sleep(0.01)
-            dataLine = await reader.readline()
-            print("parsing data")
-            fileHandle.write(dataLine.decode("utf-8"))
-    except KeyboardInterrupt:
-        pass
-=======
-
     cmd_footer = ";start;stats;txs"
     writer = APInfo["writer"]
     
@@ -474,8 +382,6 @@
     
     logging.info("{} : Radios restarted!".format(APInfo['APID']))
 
->>>>>>> 3b8dbe57
-
 async def obtain_data(fileHandle) -> None:
     pass
 
