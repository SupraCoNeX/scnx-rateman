--- conflicted
+++ resolved
@@ -1,484 +1,3 @@
-<<<<<<< HEAD
-# -*- coding: UTF8 -*-
-# Copyright SupraCoNeX
-#     https://www.supraconex.org
-#
-
-r"""
-Core Asynchronous Control
-----------------
-
-This is the main processing module that provides functions to asynchronously 
-monitor network status and set rates.
-
-"""
-
-import time
-import asyncio
-from .utils import *
-import numpy as np
-from .connman import *
-import random
-import os
-import logging
-
-__all__ = [
-    "setup_rateman_tasks",
-    "setup_outputdir",
-    "connect_AP",
-    "check_net_conn",
-    "meas_timer",
-    "setup_monitoring_tasks",
-    "recv_data",
-    "handle_disconnects",
-    "remove_headers",
-    "obtain_data",
-    "set_rate",
-    "stop_rateman",
-    "stop_tasks",
-    "stop_loop",
-]
-
-
-async def setup_rateman_tasks(net_info, loop, duration=10, output_dir=""):
-    """
-    This async function creates a main task that manages several
-    subtasks with each AP having one subtask associated with it.
-
-    Parameters
-    ----------
-    loop : event_loop
-        DESCRIPTION.
-    net_info : dictionary
-        contains keys denote AP names, which are itself dictionaries
-        each containing parameters including; AP ID, IP Address,
-        SSHPort, and Minstrel Port.
-    duration : float
-        time duration until which data has to be collected
-    output_dir : str
-        the main directory where results of the experiment are stored
-
-    Returns
-    -------
-    None.
-
-    """
-    output_dir = setup_outputdir(output_dir)
-
-    APIDs = list(net_info.keys())
-
-    for APID in APIDs:
-        ap_info = net_info[APID]
-
-        ap_info = await connect_AP(ap_info, output_dir)
-
-        if ap_info["conn"] is True:
-            start_radios(ap_info)
-
-        net_info[APID] = ap_info
-
-    net_active = await check_net_conn(net_info)
-
-    if net_active:
-
-        loop.create_task(meas_timer(net_info, duration, loop))
-
-        setup_monitoring_tasks(net_info, loop, output_dir)
-
-    else:
-        logging.error("Couldn't connect to any access points!")
-        await stop_rateman(net_info, loop, stop_cmd=False)
-
-
-def setup_outputdir(output_dir):
-
-    if len(output_dir) == 0:
-        os.mkdir("data")
-        output_dir = os.path.join(os.getcwd(), "data")
-
-    return output_dir
-
-
-async def connect_AP(ap_info: dict, output_dir):
-    """
-    This async function takes a dictionary containing information about
-    an AP and connects with it.
-
-    Parameters
-    ----------
-    ap_info : dictionary
-        contains parameters such as ID, IP Address and Port of an AP
-    output_dir : str
-        the main directory where results of the experiment are stored
-
-    Returns
-    -------
-    ap_info : dictionary
-        contains parameters such as ID, IP Address, Port, relevant file
-        streams and connection status of an AP
-    """
-
-    if "fileHandle" not in ap_info:
-
-        fileHandle = open(output_dir + "/data_" + ap_info["APID"] + ".csv", "w")
-        ap_info["fileHandle"] = fileHandle
-
-    conn_handle = asyncio.open_connection(ap_info["IPADD"], ap_info["MPORT"])
-
-    try:
-        # Try connecting to the AP within a timeout duration
-        reader, writer = await asyncio.wait_for(conn_handle, timeout=5)
-
-        logging.info(
-            "Connected to {} : {} {}".format(
-                ap_info["APID"], ap_info["IPADD"], ap_info["MPORT"]
-            )
-        )
-
-        ap_info["writer"] = writer
-        ap_info["reader"] = reader
-        ap_info["conn"] = True
-
-    except (asyncio.TimeoutError, ConnectionError) as e:
-        # Incase of a connection error or if the timeout duration is exceeded
-        logging.error(
-            "Failed to connect {} : {} {} -> {}".format(
-                ap_info["APID"], ap_info["IPADD"], ap_info["MPORT"], e
-            )
-        )
-
-        # Set active connection to False
-        ap_info["conn"] = False
-
-    return ap_info
-
-
-async def check_net_conn(net_info: dict):
-    """
-    This async function check if any of the AP in net_info has been sucessfully
-    connected. If not then rateman terminates.
-
-    Parameters
-    ----------
-    net_info : dictionary
-        contains each AP in the network as key with relevant parameters
-
-    Returns
-    -------
-    True: If there is atleast one active connection in net_info
-    False: If none of the APs were connected
-
-    """
-    APIDs = list(net_info.keys())
-
-    for APID in APIDs:
-        if net_info[APID]["conn"] is True:
-            return True
-
-    return False
-
-
-def start_radios(ap_info):
-    """
-    This async function for an AP starts the radios i.e. executes the command
-    to enable rate control API.
-
-    Parameters
-    ----------
-    ap_info : dictionary
-        contains parameters such as ID, IP Address, Port, relevant file
-        streams and connection status of an AP
-
-    Returns
-    -------
-    None.
-
-    """
-
-    writer = ap_info["writer"]
-
-    cmd_footer = ";stop"
-    for phy in ap_info["phyList"]:
-        cmd = phy + cmd_footer
-        writer.write(cmd.encode("ascii") + b"\n")
-
-    cmd_footer = ";start;stats;txs"
-    for phy in ap_info["phyList"]:
-        cmd = phy + cmd_footer
-        writer.write(cmd.encode("ascii") + b"\n")
-
-
-async def meas_timer(net_info, duration, loop):
-    """
-    This async function stops the rateman after the TX and rc data have
-    been parsed for a time duration.
-
-    Parameters
-    ----------
-    loop : event_loop
-        DESCRIPTION.
-    net_info : dictionary
-        contains parameters such as ID, IP Address, Port, relevant file
-        streams and connection status with each AP as key
-    duration: float
-        duration after which rateman is to be terminated
-
-    Returns
-    -------
-    None.
-
-    """
-    start_time = time.time()
-
-    logging.info("RateMan started")
-    while True:
-        await asyncio.sleep(0)
-        time_elapsed = time.time() - start_time
-        if time_elapsed > duration:
-            logging.info(
-                "Given duration has been exceeded! Time duration: %f", time_elapsed
-            )
-            break
-    await stop_rateman(net_info, loop)
-
-
-def setup_monitoring_tasks(net_info, loop, output_dir):
-    """
-    This function, for each AP, calls the recv_data function.
-
-    Parameters
-    ----------
-    net_info : dictionary
-        contains parameters such as ID, IP Address, Port, relevant file
-        streams and connection status with each AP as key
-    loop : event_loop
-        DESCRIPTION.
-    output_dir : str
-        the main directory where results of the experiment are stored
-
-    Returns
-    -------
-    None.
-
-    """
-
-    APIDs = list(net_info.keys())
-
-    for APID in APIDs:
-        if net_info[APID]["conn"] is True:
-            loop.create_task(recv_data(net_info[APID], output_dir))
-
-
-async def recv_data(ap_info, output_dir, reconn_time=600):
-    """
-    This async function for an AP reads the TX and rc status and writes
-    it to the data_AP.csv file
-
-    Parameters
-    ----------
-    ap_info : dictionary
-        contains parameters such as ID, IP Address, Port, relevant file
-        streams and connection status of an AP
-    output_dir : str
-        the main directory where results of the experiment are stored
-    reconn_time : int
-        duration for readline timeout after which reconnection to a currently 
-        inactive AP is attempted.
-
-    Returns
-    -------
-    None.
-
-    """
-    while True:
-        try:
-            reader = ap_info["reader"]
-            fileHandle = ap_info["fileHandle"]
-
-            dataLine = await asyncio.wait_for(reader.readline(), reconn_time)
-
-            # Reading empty string means rateman is no longer connected to AP
-            if not len(dataLine):
-                ap_info = await handle_disconnects(ap_info, output_dir)
-            else:
-                fileHandle.write(dataLine.decode("utf-8"))
-
-        except KeyboardInterrupt:
-            pass
-
-        except (ConnectionError, asyncio.TimeoutError):
-            ap_info = await handle_disconnects(ap_info, output_dir)
-            continue
-
-
-async def handle_disconnects(ap_info, output_dir, reconn_delay=20):
-    """
-    This async function handles disconnect from AP and skips headers when
-    reading from the ReaderStream again.
-
-    Parameters
-    ----------
-    ap_info : dictionary
-        contains parameters such as ID, IP Address, Port, relevant file
-        streams and connection status of an AP
-    output_dir : str
-        the main directory where results of the experiment are stored
-    reconn_delay: int
-        time delay between consecutive reconnection attempts
-
-    Returns
-    -------
-    ap_info : dictionary
-        contains parameters such as ID, IP Address, Port, relevant file 
-        streams and connection status of an AP
-    """
-
-    logging.error("Disconnected from {}".format(ap_info["APID"]))
-    ap_info["conn"] = False
-
-    while ap_info["conn"] is not True:
-        await asyncio.sleep(reconn_delay)
-        ap_info = await connect_AP(ap_info, output_dir)
-    
-    start_radios(ap_info)
-
-    await remove_headers(ap_info, output_dir)
-
-    return ap_info
-
-
-async def remove_headers(ap_info, output_dir):
-    """
-    This async function for a reconnected AP skips writing format header
-    to the data file again.
-
-    Parameters
-    ----------
-    ap_info : dictionary
-        contains parameters such as ID, IP Address, Port, relevant file
-        streams and connection status of an AP
-    output_dir : str
-        the main directory where results of the experiment are stored
-
-    Returns
-    -------
-    None.
-
-    """
-    while True:
-        try:
-            reader = ap_info["reader"]
-            fileHandle = ap_info["fileHandle"]
-
-            dataLine = await asyncio.wait_for(reader.readline(), timeout=10)
-
-            # Reading empty string means rateman is no longer connected to AP
-            if not len(dataLine):
-                ap_info = handle_disconnects(ap_info, output_dir)
-                break
-            else:
-                # terminate while loop when it encounters a non header line
-                line = dataLine.decode("utf-8")
-                if line[0] != '*':
-                    fileHandle.write(line)
-                    break
-
-        except (ConnectionError, asyncio.TimeoutError):
-            ap_info = handle_disconnects(ap_info, output_dir)
-            break
-    
-    return ap_info
-
-
-async def obtain_data(fileHandle) -> None:
-    pass
-
-
-async def set_rate(net_info) -> None:
-
-    try:
-        print("in rate setter")
-
-        APID = "AP2"
-        phy = "phy1"
-        macaddr = net_info[APID]["staList"]["wlan1"][0]
-        writer = net_info[APID]["writer"]
-
-        def cmd(phy, macaddr, rate):
-            return phy + ";rates;" + macaddr + ";" + rate + ";1"
-
-        while True:
-            await asyncio.sleep(0.05)
-
-            net_info = getStationList(net_info)
-            print("setting rate now")
-            writer.write((phy + ";manual").encode("ascii") + b"\n")
-            rate_ind = str(random.Random().randint(80, 87))
-
-            writer.write(cmd(phy, macaddr, rate_ind).encode("ascii") + b"\n")
-            writer.write((phy + ";auto").encode("ascii") + b"\n")
-    except KeyboardInterrupt:
-        pass
-    writer.close()
-
-
-async def stop_rateman(net_info, loop, stop_cmd: bool = True):
-    """
-    This async function executes stop command in the APs (if indicated i.e.
-    stop_cmd set to True). It also stops all the tasks and, finally, the
-    event loop.
-
-    Parameters
-    ----------
-    net_info : dictionary
-        contains parameters such as ID, IP Address, Port, relevant file
-        streams and connection status with each AP as key
-    loop : event_loop
-        DESCRIPTION.
-    stop_cmd : bool
-        if True, it indicates that stop command for TX and rc status must
-        be executed before stopping the program
-
-    Returns
-    -------
-    None.
-
-    """
-    cmd_footer = ";stop"
-
-    APIDs = list(net_info.keys())
-
-    if stop_cmd is True:
-        for APID in APIDs:
-            if net_info[APID]["conn"] is True:
-                writer = net_info[APID]["writer"]
-                for phy in net_info[APID]["phyList"]:
-                    cmd = phy + cmd_footer
-                    writer.write(cmd.encode("ascii") + b"\n")
-
-    logging.info("Stopping rateman.....")
-
-    await stop_tasks()
-    stop_loop(loop)
-
-
-async def stop_tasks():
-
-    for task in asyncio.all_tasks():
-        task.cancel()
-        try:
-            await task
-        except asyncio.CancelledError:
-            pass
-
-
-def stop_loop(loop):
-
-    for task in asyncio.all_tasks():
-        task.cancel()
-
-    loop.stop()
-=======
 # -*- coding: UTF8 -*-
 # Copyright SupraCoNeX
 #     https://www.supraconex.org
@@ -951,5 +470,4 @@
     for task in asyncio.all_tasks():
         task.cancel()
 
-    loop.stop()
->>>>>>> 51aca7aa
+    loop.stop()