--- conflicted
+++ resolved
@@ -66,13 +66,9 @@
         return self._supp_rates[0]
 
     def update_stats(self, timestamp, info: dict) -> None:
-<<<<<<< HEAD
         """
         Update packet transmission attempts and success statistics.
-
-=======
         '''
->>>>>>> 91b8b32e
         Parameters
         ----------
         timestamp : str
