--- conflicted
+++ resolved
@@ -13,18 +13,14 @@
 import asyncio
 import logging
 import csv
-<<<<<<< HEAD
 import sys
 import os
-=======
->>>>>>> 91b8b32e
 from .station import Station
 
-__all__ = ["AccessPoint", "from_file", "from_str"]
+__all__ = ["AccessPoint", "get_aps_from_file", "parse_ap_strs"]
 
 
 class AccessPoint:
-<<<<<<< HEAD
     def __init__(self, ap_id, addr, ssh_port, rcd_port=21059):
         """
         Parameters
@@ -48,29 +44,20 @@
 
         """
         self._ap_id = ap_id
-=======
-    def __init__(self, id, addr, rcd_port=21059):
-
-        self._id = id
->>>>>>> 91b8b32e
         self._addr = addr
         self._rcd_port = rcd_port
         self._supp_rates = {}
         self._phys = {}
         self._connected = False
-<<<<<<< HEAD
         self._save_data = False
         self._output_dir = None
         self._ap_data_dir = None
         self._data_file = None
-=======
-        self._collector = None
         self._latest_timestamp = 0
->>>>>>> 91b8b32e
-
-    @property
-    def id(self) -> str:
-        return self._id
+
+    @property
+    def ap_id(self) -> str:
+        return self._ap_id
 
     @property
     def addr(self) -> str:
@@ -84,13 +71,10 @@
     def stations(self) -> dict:
         return {}
 
-<<<<<<< HEAD
     @property
     def active_stations(self) -> dict:
         return self.get_stations()
 
-=======
->>>>>>> 91b8b32e
     @property
     def connected(self) -> dict:
         return self._connected
@@ -100,7 +84,6 @@
         self._connected = connection_status
 
     @property
-<<<<<<< HEAD
     def save_data(self) -> bool:
         return self._save_data
 
@@ -114,15 +97,7 @@
 
     @property
     def data_file(self) -> object:
-        return self._data_file
-=======
-    def rate_control_type(self) -> dict:
-        return self._rate_control_type
-
-    @rate_control_type.setter
-    def rate_control_type(self, rate_control_type):
-        self._rate_control_type = rate_control_type
->>>>>>> 91b8b32e
+        return self._data_file()
 
     @property
     def rate_control_alg(self) -> dict:
@@ -166,7 +141,7 @@
 
         stas = {}
         for phy in self._phys:
-            for mac,sta in self._phys[phy][which].items():
+            for mac, sta in self._phys[phy][which].items():
                 stas[mac] = sta
 
         return stas
@@ -220,7 +195,10 @@
             self._latest_timestamp = timestamp
             return True
 
-        if timestamp > self._latest_timestamp and len(timestamp_str) - len(f"{self._latest_timestamp:x}") <= 1:
+        if (
+            timestamp > self._latest_timestamp
+            and len(timestamp_str) - len(f"{self._latest_timestamp:x}") <= 1
+        ):
             self._latest_timestamp = timestamp
             return True
 
@@ -229,8 +207,7 @@
     async def connect(self):
         try:
             self._reader, self._writer = await asyncio.wait_for(
-                asyncio.open_connection(self._addr, self._rcd_port),
-                timeout=0.5
+                asyncio.open_connection(self._addr, self._rcd_port), timeout=0.5
             )
 
             logging.info(f"Connected to {self._id} at {self._addr}:{self._rcd_port}")
@@ -241,7 +218,9 @@
                 self.open_data_file()
 
         except (OSError, asyncio.TimeoutError, ConnectionError) as e:
-            logging.error(f"Failed to connect to {self._id} at {self._addr}:{self._rcd_port}: {e}")
+            logging.error(
+                f"Failed to connect to {self._id} at {self._addr}:{self._rcd_port}: {e}"
+            )
             self._connected = False
 
     def enable_rc_api(self, phy=None):
@@ -266,11 +245,6 @@
         else:
             rate = ",".join(mrr_rates)
             count = ",".join(mrr_counts)
-<<<<<<< HEAD
-
-        print("Setting %s for %s" % (rate, count))
-=======
->>>>>>> 91b8b32e
 
         self._writer.write(f"{phy};rates;{mac};{rate};{count}\n".encode("ascii"))
 
@@ -278,7 +252,6 @@
         if group_idx not in self._supp_rates:
             self.supp_rates.update({group_idx: max_offset})
 
-<<<<<<< HEAD
     def open_data_file(self):
         if bool(self._output_dir):
             self._ap_data_dir = os.path.join(self._output_dir, self._ap_id)
@@ -292,33 +265,24 @@
 
 
 def get_aps_from_file(file: dir):
-=======
-def from_file(file):
->>>>>>> 91b8b32e
     def parse_ap(ap):
-        id = ap["APID"]
+        ap_id = ap["APID"]
         addr = ap["IPADD"]
-
-        try:
-            rcd_port = int(ap["MinstrelRCD_Port"])
+        ssh_port = ap["SSHPORT"]
+
+        try:
+            rcd_port = int(ap["RCDPORT"])
         except (KeyError, ValueError):
             rcd_port = 21059
 
-        ap = AccessPoint(id, addr, rcd_port=rcd_port)
-        ap.rate_control_alg = rate_control_alg
-        ap.rate_control_handle = self.get_rc_alg_entry(rate_control_alg)
-
+        ap = AccessPoint(ap_id, addr, ssh_port, rcd_port=rcd_port)
         return ap
 
     with open(file, newline="") as csvfile:
         return [parse_ap(ap) for ap in csv.DictReader(csvfile)]
 
-<<<<<<< HEAD
 
 def parse_ap_strs(ap_strs):
-=======
-def from_str(ap_strs):
->>>>>>> 91b8b32e
     aps = []
 
     for apstr in ap_strs:
@@ -327,14 +291,15 @@
             print(f"Invalid access point: '{apstr}'", file=sys.stderr)
             continue
 
-        id = fields[0]
+        ap_id = fields[0]
         addr = fields[1]
-
-        try:
-            rcd_port = int(fields[2])
+        ssh_port = fields[2]
+
+        try:
+            rcd_port = int(fields[3])
         except (IndexError, ValueError):
             rcd_port = 21059
 
-        aps.append(AccessPoint(id, addr, rcd_port))
+        aps.append(AccessPoint(ap_id, addr, ssh_port, rcd_port))
 
     return aps