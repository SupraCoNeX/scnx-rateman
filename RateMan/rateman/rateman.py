--- conflicted
+++ resolved
@@ -10,7 +10,6 @@
 from .accesspoint import AccessPoint
 from .tasks import TaskMan
 from .parsing import *
-
 
 
 __all__ = ["RateMan"]
@@ -59,7 +58,6 @@
         for ap in aps:
             ap.rate_control_alg = rate_control_alg
             ap.rate_control = self.load_rc(rate_control_alg)
-<<<<<<< HEAD
             if save_data:
                 ap.save_data = save_data
                 ap.output_dir = output_dir
@@ -67,10 +65,6 @@
             self._taskman.add_task(
                 self._taskman.connect_ap(ap, 5), name=f"connect_{ap.ap_id}"
             )
-=======
-            self._accesspoints[ap.id] = ap
-            self._taskman.add_task(self._taskman.connect_ap(ap, 5), name=f"connect_{ap.id}")
->>>>>>> 91b8b32e
 
     @property
     def taskman(self) -> dict:
@@ -155,7 +149,6 @@
                     f"Unable to execute user space minstrel: Import {rate_control_algorithm} failed"
                 )
 
-<<<<<<< HEAD
         return entry_func
 
 
@@ -232,7 +225,4 @@
         print("Stopping...")
     finally:
         loop.run_until_complete(rateman.stop())
-        print("DONE")
-=======
-        return entry_func
->>>>>>> 91b8b32e
+        print("DONE")