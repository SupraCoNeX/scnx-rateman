--- conflicted
+++ resolved
@@ -107,11 +107,7 @@
 
         pass
 
-<<<<<<< HEAD
-    def start(self, path, duration: float) -> None:
-=======
     def start(self, duration: float, output_dir: str = '') -> None:
->>>>>>> 3b8dbe57
         """
         Start monitoring of TX Status (txs) and Rate Control Statistics
         (rc_stats). Send notification about the experiment from RateMan
@@ -131,7 +127,6 @@
         None.
 
         """
-<<<<<<< HEAD
 
         self._duration = duration
 
@@ -142,14 +137,9 @@
 
         time_start = datetime.now()
 
-        self._loop.create_task(main_AP_tasks(self._accesspoints, self._loop,
-                                             self._duration))
-=======
-        
         self._loop.create_task(
             main_AP_tasks(self._accesspoints, self._loop, duration, output_dir)
         )
->>>>>>> 3b8dbe57
 
         try:
             self._loop.run_forever()
