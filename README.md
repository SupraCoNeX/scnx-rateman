--- conflicted
+++ resolved
@@ -1,117 +1,92 @@
-```
- __                             
- )_)  _  _)_   _   )\/)  _   _  
-/ \  (_( (_   )_) (  (  (_( ) ) 
-             (_                 
-```
-
-**...provides a user-space Python package to annotate IEEE 8021.11 transmit rate & power per packet, hence per connected STA over multiple APs**
-
-# RateMan
-__enables the use of ```mac802.11 kernel <-> user-space``` API to control per packet rate & transmit power resource allocations.__
-
-## Main features
- - Monitoring of status through TX status (`txs`), Received Signal Strength Indicator (`rxs`), and Rate control statistics (`stats`) information of one or more access points in a network.
- - Rate and TX power control through setting of appropriate MCS Rate and TX power level in dBm per client/station per access point.
- - Callback mechanism for online handling and processing of monitoring information, such as to save resource control traces.
- - Interface for Python-based resource control algorithm packages that rely on monitoring information. 
-
-
-## Prerequisites
-- RateMan is a controller based on the Open-source Resource Control API for real WiFi networks (ORCA) which constitutes of Linux kernel patches for (I) ```mac802.11 kernel <-> user space``` access to rate and power control information, and (II) remote control and telemetry interface. More information on [ORCA](https://github.com/SupraCoNeX/minstrel-rcd#readme).
-- Python >= 3.8
-  - no additional packages or libraries are required apart from those available in standard Python installation.
-
-
-## Usage
-### Stand-alone Package
-After cloning the `scnx-rateman` repository, install the `rateman` package with 
-```
-    pip install -e <package-dir>
-```
-The `-e` installs the package in edit mode in case you plan on continually pull onto a development branch. The `<package-dir>` is expected to be `scnx-rateman` folder, or generally where the `pyproject.toml` is located. 
-
-#### Examples
-Basic format to run `rateman` examples
-```
-    python <example.py> ap-list options
-```
-Examples are located under the `...scnx-rateman/examples/` directory. 
-
-##### Passive trace collection
-This example demonstrates the collection of monitoring information via `txs` information per AP using the default Linux kernel mac80211 rate control - [Minstrel-HT](https://git.kernel.org/pub/scm/linux/kernel/git/torvalds/linux.git/tree/net/mac80211/rc80211_minstrel_ht.c?id=81`5816493b7589e74ff4e1e7eaf3aadc7b73621). To collect trace over an AP with IP `10.10.10.1`, run the
-
-```
-    python passive-tracing.py AP1:10.10.10.1 
-```
-
-##### Active rate control
-A user space rate control algorithm implemented as a Python package can be used to perform rate control over a given list of APs
-
-```
-    python passive-tracing.py AP1:10.10.10.1 -r <rate-control-package-name>
-```
-Here the option `-r` is used to parse the `<rate-control-package-name>`. Within `rateman` the rate control package is imported hence this argument must match the exact package name. This is case, the rate control is performed using the user space algorithm instead of the default kernel algorithm.
-
-##### Active rate and power control
-
-
-### Within SupraCoNeX Experimentation Framework
-
-#### Refer to scnx-experimentor
-
-<<<<<<< HEAD
-
-## Abstractions
-### RateMan 
-### AccessPoint
-### Station
-### RateControlAlgorithm
-
-=======
-In this subsection, we provide a list of steps to communicate with the rate control API, monitor default rate control algorithm, and perform MCS rate setting on your router. In this example, the router IP address is 10.10.200.2
-
-  1. In terminal T1, connect to router via a SSH connection
-  ```
-  ssh root@10.10.200.2
-  ```
-  
-  2. In terminal T1, enable `minstrel-rcd`. This opens a socket for other programmes to use the rate control API.
-  ```
-  minstrel-rcd -h 0.0.0.0 &
-  ``` 
-  We can use this connection to access directories containing specific information relevant to rate control.
-  
-  3. In another terminal (T2), start a TCP/IP connection via a tool like telnet to communicate with the rate control API through `minstrel-rcd`. The `minstrel-rcd` operates on a dedicated port, in our case it is 21059.
-  ```
-  telnet 10.10.200.2 21059
-  ```
-  After a connection is established, the API will print all possible command options, followed by a list of MCS groups supported by the WiFi cards in the router.
-
-### Monitoring tasks
-For monitoring the status of a given access point, make sure the TCP/IP connection is established. The `txs` and/or `rcs` can be received by triggering the following example commands. These commands are handled over the radio interfaces of the access point which are typically denoted as `phy0`, `phy1` and so on.
->>>>>>> a3c18809
-
-## Asyncio Task/Coroutine Management
-
-
-## Developing your Own Resource Control Algorithm in User Space
-
-
-
-
-
- 
- 
- 
- 
- 
- 
- 
- 
- 
- 
- 
- 
- 
- 
+```
+ __                             
+ )_)  _  _)_   _   )\/)  _   _  
+/ \  (_( (_   )_) (  (  (_( ) ) 
+             (_                 
+```
+
+**...provides a user-space Python package to annotate IEEE 8021.11 transmit rate & power per packet, hence per connected STA over multiple APs**
+
+# RateMan
+__enables the use of ```mac802.11 kernel <-> user-space``` API to control per packet rate & transmit power resource allocations.__
+
+## Main features
+ - Monitoring of status through TX status (`txs`), Received Signal Strength Indicator (`rxs`), and Rate control statistics (`stats`) information of one or more access points in a network.
+ - Rate and TX power control through setting of appropriate MCS Rate and TX power level in dBm per client/station per access point.
+ - Callback mechanism for online handling and processing of monitoring information, such as to save resource control traces.
+ - Interface for Python-based resource control algorithm packages that rely on monitoring information. 
+
+
+## Prerequisites
+- RateMan is a controller based on the Open-source Resource Control API for real WiFi networks (ORCA) which constitutes of Linux kernel patches for (I) ```mac802.11 kernel <-> user space``` access to rate and power control information, and (II) remote control and telemetry interface. More information on [ORCA](https://github.com/SupraCoNeX/minstrel-rcd#readme).
+- Python >= 3.8
+  - no additional packages or libraries are required apart from those available in standard Python installation.
+
+
+## Usage
+### Stand-alone Package
+After cloning the `scnx-rateman` repository, install the `rateman` package with 
+```
+    pip install -e <package-dir>
+```
+The `-e` installs the package in edit mode in case you plan on continually pull onto a development branch. The `<package-dir>` is expected to be `scnx-rateman` folder, or generally where the `pyproject.toml` is located. 
+
+#### Examples
+Basic format to run `rateman` examples
+```
+    python <example.py> ap-list options
+```
+Examples are located under the `...scnx-rateman/examples/` directory. 
+
+##### Passive trace collection
+This example demonstrates the collection of monitoring information via `txs` information per AP using the default Linux kernel mac80211 rate control - [Minstrel-HT](https://git.kernel.org/pub/scm/linux/kernel/git/torvalds/linux.git/tree/net/mac80211/rc80211_minstrel_ht.c?id=81`5816493b7589e74ff4e1e7eaf3aadc7b73621). To collect trace over an AP with IP `10.10.10.1`, run the
+
+```
+    python passive-tracing.py AP1:10.10.10.1 
+```
+
+##### Active rate control
+A user space rate control algorithm implemented as a Python package can be used to perform rate control over a given list of APs
+
+```
+    python passive-tracing.py AP1:10.10.10.1 -r <rate-control-package-name>
+```
+Here the option `-r` is used to parse the `<rate-control-package-name>`. Within `rateman` the rate control package is imported hence this argument must match the exact package name. This is case, the rate control is performed using the user space algorithm instead of the default kernel algorithm.
+
+##### Active rate and power control
+
+
+### Within SupraCoNeX Experimentation Framework
+
+#### Refer to scnx-experimentor
+
+## Abstractions
+### RateMan 
+### AccessPoint
+### Station
+### RateControlAlgorithm
+
+
+## Asyncio Task/Coroutine Management
+
+
+## Developing your Own Resource Control Algorithm in User Space
+
+
+
+
+
+ 
+ 
+ 
+ 
+ 
+ 
+ 
+ 
+ 
+ 
+ 
+ 
+ 
+ 