<<<<<<< HEAD
# Rate Control API Documentation 

The rate control API enables monitoring and controlling of rate control algorithms for WiFi systems based on OpenWrt OS. 

The API is developed by Felix Fietkau and is available as a patch at:

https://git.openwrt.org/?p=openwrt/staging/nbd.git;a=commit;h=f565e743c2ce88065b3da245a734fc50dd21d9a8


## Overview
> TODO: Insert some figure with all main blocks/packages of the Rate Control API with a short description.


## How to install?
> TODO

## Capabilities:

Here, functions which can be run through the `minstrel-rcd` are considered as main functions and are listed in the table below.

|Function|Description|Kernel Function|Command example|Additional Information|
|:------:|:----------|:--------------|---------------|----------------------|
|dump    |Print out next tx status in TCP stream.|`minstrel_ht_dump_stations(mp)`|`phy0;dump`||
|start   |Enable live print outs of tx statuses of connected STAs.|`minstrel_ht_api_set_active(mp, true)`|`phy0;start`||
|stop    |Disable live print outs of tx statuses of connected STAs.|`minstrel_ht_api_set_active(mp, false)`|`phy0;stop`||
|manual  |Disable minstrel-ht of kernel space and enable manual rate settings.|`minstrel_ht_api_set_manual(mp, true)`|`phy0;manual`||
|auto    |Enable minstrel-ht of kernel space.|`minstrel_ht_api_set_manual(mp, false)`|`phy0;auto`||
|rates   |Set rate table with given rates.|`minstrel_ht_set_rates(mp, mi, args[1], args[2])`|`phy0;{MAC address};{list of rate idxs};{num of counts for each rate}`|`args[1]` = list of rates seperated by `,` and `args[2]` = list of number of tries for a rate until choosing next rate.|
|probe   |??? Look for STAs or APs with given supported rates???|`minstrel_ht_set_probe_rate(mp, mi, args[1])`|`phy0;probe;{MAC address};{rate_idx}`|`args[1]` = list of rates supported by STA or AP???|

_Note: `mp` stands for `phy0` or `phy1`. `mi` stands for a station (MAC address)._

> TODO: Check if the description of the capailities is correct?

## How to setup a connection to  the rate control API?

In this section, we provide a list of steps to communicate with the rate control API, monitor default rate control algorithm and perform MCS rate setting on your router. In this example, the router IP address is 10.10.200.2

  1. In a new terminal (T1), enable Minstrel remote control daemon (`minstrel-rcd`) in the background. This opens a connection for other programmes to use the rate control API.
  ```
  minstrel-rcd -h 0.0.0.0 &
  ```
    
  2. In terminal T1, connect to router via a SSH connection
  ```
  ssh root@10.10.200.2
  ```
  We can use this connection to access directories containing specific information relevant to rate control.
  
  3. In another terminal (T2), start a TCP/IP connection via tool like telnet to communicate with the rate control API via minstrel-rcd. Minstrel-rcd operates over a designated port, in our case it is 21059.
  ```
  telnet 10.10.200.2 21059
  ```
  On connection, the API will print all possible command options followed by a list of MCS gups available for the given router. 

### How to monitor rate control by receiving the TX status?

Upon establishing a TCP/IP connection with the rate control API in T2, to monitor the tx status of a WiFi interface (usually named `phy0` or `phy1`) run:
  ```
  phy1;start
  ```
  > Due to some bug(?), sometimes monitoring the tx status does not work right from the start in the current version (VERSION HERE), and a restart of the telnet connection is required (see step 3 above).

### How to set MCS rates?

Up on establishing a TCP/IP connection with the rate control API in T2, you can use the following steps to perform rate setting
  
  1. Enable rate control API for a given radio using the command:
  ```
  phy1;start
  ```
  This command enables a continuous string of TX_Status.
       
  2. Enable manual rate setting using the command:
  ```
  phy1;manual
  ```
  This command also disables the default rate control algorithm, in our case Minstrel-HT.
    
  3. Set desired MCS rate using the command format:
  ```
  phy1;rates;<macaddr>;<rates>;<counts>
  ```    
  Actual rate setting is done using the `rates` argument in the second position. Note that the `rates` to be set must be the HEX version of the rate `idx` found in the `rc_stats` table.
     

## Rate Control Statistics



![alt tag](https://user-images.githubusercontent.com/79704080/112141900-385fd980-8bd6-11eb-99a2-5c18ff8e37e5.PNG)

> TODO: Add description of variables in table
     
    

 
 
 
 
 
 
 
 
 
 
 
 
 
 

=======
# Rate Manager

The RateManager or simply RateMan provides a Python-based package for
 - Monitoring of status through `txs` (TX status) and `rcs` (Rate control statistics) information of one or more access points in a network.
 - Rate control through setting of appropriate MCS Rate per client/station per access point.
 - Data collection and management from network measurements.

## Rate Control API 

The rate control API enables us to access information from kernel space into the user space. In addition to enabling monitoring of status infromation, the API allows us to execute routines to perform rate setting based on a user space algorithm. The API is designed for WiFi systems based on OpenWrt OS. 

Felix Fietkau is the maintainer of the API.

Latest version of OpenWrt with the patches related to the Rate Control API is available at

https://git.openwrt.org/?p=openwrt/staging/nbd.git;a=commit;h=f565e743c2ce88065b3da245a734fc50dd21d9a8

The API is named as Minstrel-Rate Control Daemon (`minstrel-rcd`)

Note that the RateMan package utilizes the Minstrel-RCD to perform it's functions and thus has little or no capabilities without the API.

In this section, we will cover the basic details of the `minstrel-rcd`.


### Capabilities:

Here, functions which can be run through the `minstrel-rcd` are considered as main functions and are listed in the table below.

|Function|Description|Kernel Function|Command example|Additional Information|
|:------:|:----------|:--------------|---------------|----------------------|
|dump    |Print out the supported data rate set for each client already connected - usefull to seperate tx_status packets that are supported by minstrel.|`minstrel_ht_dump_stations(mp)`|`phy0;dump`||
|start   |Enable live print outs of tx statuses of connected STAs.|`minstrel_ht_api_set_active(mp, true)`|`phy0;start`||
|stop    |Disable live print outs of tx statuses of connected STAs.|`minstrel_ht_api_set_active(mp, false)`|`phy0;stop`||
|manual  |Disable minstrel-ht of kernel space and enable manual rate settings.|`minstrel_ht_api_set_manual(mp, true)`|`phy0;manual`||
|auto    |Enable minstrel-ht of kernel space.|`minstrel_ht_api_set_manual(mp, false)`|`phy0;auto`||
|rates   |Set rate table with given rates.|`minstrel_ht_set_rates(mp, mi, args[1], args[2])`|`phy0;{MAC address};{list of rate idxs};{num of counts for each rate}`|`args[1]` = list of rates seperated by `,` and `args[2]` = list of number of tries for a rate until choosing next rate.|
|probe   |??? Look for STAs or APs with given supported rates???|`minstrel_ht_set_probe_rate(mp, mi, args[1])`|`phy0;probe;{MAC address};{rate_idx}`|`args[1]` = list of rates supported by STA or AP???|

_Note: `mp` stands for `phy0` or `phy1`. `mi` stands for a station (MAC address)._

> TODO: Check if the description of the capailities is correct?

### How to setup a connection to `minstrel-rcd`?

In this subsection, we provide a list of steps to communicate with the rate control API, monitor default rate control algorithm and perform MCS rate setting on your router. In this example, the router IP address is 10.10.200.2

  1. In terminal T1, connect to router via a SSH connection
  ```
  ssh root@10.10.200.2
  ```
  
  2. In terminal T1, enable `minstrel-rcd`. This opens a connection for other programmes to use the rate control API.
  ```
  minstrel-rcd -h 0.0.0.0 &
  ``` 
  We can use this connection to access directories containing specific information relevant to rate control.
  
  3. In another terminal (T2), start a TCP/IP connection via tool like telnet to communicate with the rate control API via minstrel-rcd. Minstrel-rcd operates over a designated port, in our case it is 21059.
  ```
  telnet 10.10.200.2 21059
  ```
  On connection, the API will print all possible command options followed by a list of MCS gups available for the given router. 

### Monitoring tasks
For monitoring the status of a given access point, make sure the TCP/IP connection is established. The `txs` and/or `rcs` can be received by triggering the following example commands. These commands are handled over the radio interfaces of the access point which are typically denoted as `phy0`, `phy1` and so on. 


#### To trigger receiving the `txs`, run:
  ```
  phy1;start
  ```
#### To trigger receiving the `rcs`, run:
  ```
  phy1;start;stats
  ```
#### To trigger receiving both `txs` and `rcs`, run:
  ```
  phy1;start;stats;txs
  ```
- Note that upon triggering this command, trace lines for `txs` and `rcs` will be printed separately.


### Monitoring information format
Once the monitoring tasks have been triggered as above, the `txs` and/or `rcs` information is received/printed in the Terminal T2. Format of these traces is as follows,

#### Format of trace for `txs` information
```
phyID;timestamp_sec;timestamp_nanosec;txs;macaddr;num_frames;num_acked;probe;rate0,count0;rate1,count1;rate2,count2;rate3,count3
```

|Field|Description|
|:------|:----------|
| `phyID`| Radio ID, e.g. `phy0`.|
|`timestamp_sec`| Timestamp for system time (Unix time) in seconds.|
|`timestamp_nanosec`| Timestamp for system time (Unix time) in nanoseconds. Complete timestamp is derived as `timestamp_sec.timestamp_nanosec`.|
|`txs`| Denotes that the traces is for TX status.|
|`macaddr`| MAC address of the station/client for which trace is received.|
|`num_frames`| Number of data packets in a given TX frame.|
|`num_acked`| Number of data packets of a frame which were successfully transmitted for which an `ACK` has been received.|
|`probe`| Binary index for type of frame. If `probe` = 1 for probing frame, 0 otherwise. |
|`rate0,count0`| 1st MCS rate (`rate0`) chosen for probing or data frame with `count0` attempts/tries.|
|`rate1,count1`| 2nd MCS rate (`rate1`) chosen for probing or data frame with `count1` attempts/tries.|
|`rate2,count2`| 3rd MCS rate (`rate2`) chosen for probing or data frame with `count2` attempts/tries.|
|`rate3,count3`| 4th MCS rate (`rate3`) chosen for probing or data frame with `count3` attempts/tries.|

E.g. 1. Successful transmission on 1st MCS rate
```
phy0;1626196159;112026795;txs;cc:32:e5:9d:ab:58;3;3;0;d7,1;0,0;0,0;0,0
```
Here we have a trace from `phy0` at timestamp, `1626196159.112026795`, for client with the MAC address of `cc:32:e5:9d:ab:58`, with `num_frames = 3`, `num_acked = 3`, `probe = 0` denotes that it was not a probing frame, index of 1st MCS rate tried `rate0` is `d7`, number of transmission tries for `rate0`, `count0 = 1`. In this case only one MCS rate tried and was successfully used. 

E.g. 2. Successful transmission on 2nd MCS rate 
```
phy1;1626189830;926593008;txs;d4:a3:3d:5f:76:4a;1;1;1;266,2;272,1;0,0;0,0
```
Here we have a trace from `phy1` at timestamp, `1626189830.926593008`, for client with the MAC address of `d4:a3:3d:5f:76:4a`, with `num_frames = 1`, `num_acked = 1`, `probe = 1` denotes that it was a probing frame, index of 1st MCS rate tried `rate0` is `266`, number of transmission tries for `rate0`, `count0 = 2`. In this case the `rate0` was not successful and hence a 2nd MCS rate with index `rate1` of `272` was tried `count1 = 1` times and this transmission was successful.

E.g. 3. Erroneous `txs` trace
```
phy1;1626189830;926593018;txs;86:f9:1e:47:68:da;2;0;0;0,0;0,0;0,0;0,0
```
In this case, the trace implies that no MCS rate has been tried.

#### How to Read the `rateX` Fields
Consider again the example from the previous section:
```
phy1;1626189830;926593008;txs;d4:a3:3d:5f:76:4a;1;1;1;266,2;272,1;0,0;0,0
```
The first digits of `rateX` tell us in which rate group to look. The rightmost digit from the rate entries gives us the group offset. *Note, that these are hex digits!*
In our example, rate `266` refers to the `6`th rate from group `26` and `272` refers to the `2`nd rate from group `27`. Looking at the `group` output mentioned above, we can find the exact rates. What `minstrel-rcd` is telling us is that we first tried to send a frame at rate **TODO RATE** twice before falling back to rate **TODO RATE** where transmission succeeded after one attempt.

#### Format of trace for `rcs` information
```
phyID;timestamp_sec;timestamp_nanosec;stats;macaddr;rate;avg_prob;avg_tp;cur_success;cur_attempts;hist_success;hist_attempts
```
Description of fields that are not present in `txs` trace:
|Field|Description|
|:------|:----------|
|`stats`| Denotes that the traces is for Rate Control Statistics.|
|`rate`| |
|`avg_prob`||
|`avg_tp`||
|`cur_success`||
|`cur_success`||
|`cur_attempts`||
|`hist_success`||
|`hist_attempts`||

> TODO: Add description of fields

  
E.g. 1. 
```
phy0;1626196159;020667844;stats;cc:32:e5:9d:ab:58;d7;3e8;281;1;1;c0d7;f6c4
```

> TODO: Explain example

  
### How to set MCS rates?

Up on establishing a TCP/IP connection with the rate control API in T2, you can use the following steps to perform rate setting
  
  1. Enable rate control API for a given radio using the command:
  ```
  phy1;start
  ```
  This command enables a continuous string of TX_Status.
       
  2. Enable manual rate setting using the command:
  ```
  phy1;manual
  ```
  This command also disables the default rate control algorithm, in our case Minstrel-HT.
    
  3. Set desired MCS rate using the command format:
  ```
  phy1;rates;<macaddr>;<rates>;<counts>
  ```    
  Actual rate setting is done using the `rates` argument in the second position. Note that the `rates` to be set must be the HEX version of the rate `idx` found in the `rc_stats` table.
     

### Rate Control Statistics



![alt tag](https://user-images.githubusercontent.com/79704080/112141900-385fd980-8bd6-11eb-99a2-5c18ff8e37e5.PNG)

> TODO: Add description of variables in table
     
    

 
 
 
 
 
 
 
 
 
 
 
 
 
 
>>>>>>> 51aca7aa
<|MERGE_RESOLUTION|>--- conflicted
+++ resolved
@@ -1,320 +1,206 @@
-<<<<<<< HEAD
-# Rate Control API Documentation 
-
-The rate control API enables monitoring and controlling of rate control algorithms for WiFi systems based on OpenWrt OS. 
-
-The API is developed by Felix Fietkau and is available as a patch at:
-
-https://git.openwrt.org/?p=openwrt/staging/nbd.git;a=commit;h=f565e743c2ce88065b3da245a734fc50dd21d9a8
-
-
-## Overview
-> TODO: Insert some figure with all main blocks/packages of the Rate Control API with a short description.
-
-
-## How to install?
-> TODO
-
-## Capabilities:
-
-Here, functions which can be run through the `minstrel-rcd` are considered as main functions and are listed in the table below.
-
-|Function|Description|Kernel Function|Command example|Additional Information|
-|:------:|:----------|:--------------|---------------|----------------------|
-|dump    |Print out next tx status in TCP stream.|`minstrel_ht_dump_stations(mp)`|`phy0;dump`||
-|start   |Enable live print outs of tx statuses of connected STAs.|`minstrel_ht_api_set_active(mp, true)`|`phy0;start`||
-|stop    |Disable live print outs of tx statuses of connected STAs.|`minstrel_ht_api_set_active(mp, false)`|`phy0;stop`||
-|manual  |Disable minstrel-ht of kernel space and enable manual rate settings.|`minstrel_ht_api_set_manual(mp, true)`|`phy0;manual`||
-|auto    |Enable minstrel-ht of kernel space.|`minstrel_ht_api_set_manual(mp, false)`|`phy0;auto`||
-|rates   |Set rate table with given rates.|`minstrel_ht_set_rates(mp, mi, args[1], args[2])`|`phy0;{MAC address};{list of rate idxs};{num of counts for each rate}`|`args[1]` = list of rates seperated by `,` and `args[2]` = list of number of tries for a rate until choosing next rate.|
-|probe   |??? Look for STAs or APs with given supported rates???|`minstrel_ht_set_probe_rate(mp, mi, args[1])`|`phy0;probe;{MAC address};{rate_idx}`|`args[1]` = list of rates supported by STA or AP???|
-
-_Note: `mp` stands for `phy0` or `phy1`. `mi` stands for a station (MAC address)._
-
-> TODO: Check if the description of the capailities is correct?
-
-## How to setup a connection to  the rate control API?
-
-In this section, we provide a list of steps to communicate with the rate control API, monitor default rate control algorithm and perform MCS rate setting on your router. In this example, the router IP address is 10.10.200.2
-
-  1. In a new terminal (T1), enable Minstrel remote control daemon (`minstrel-rcd`) in the background. This opens a connection for other programmes to use the rate control API.
-  ```
-  minstrel-rcd -h 0.0.0.0 &
-  ```
-    
-  2. In terminal T1, connect to router via a SSH connection
-  ```
-  ssh root@10.10.200.2
-  ```
-  We can use this connection to access directories containing specific information relevant to rate control.
-  
-  3. In another terminal (T2), start a TCP/IP connection via tool like telnet to communicate with the rate control API via minstrel-rcd. Minstrel-rcd operates over a designated port, in our case it is 21059.
-  ```
-  telnet 10.10.200.2 21059
-  ```
-  On connection, the API will print all possible command options followed by a list of MCS gups available for the given router. 
-
-### How to monitor rate control by receiving the TX status?
-
-Upon establishing a TCP/IP connection with the rate control API in T2, to monitor the tx status of a WiFi interface (usually named `phy0` or `phy1`) run:
-  ```
-  phy1;start
-  ```
-  > Due to some bug(?), sometimes monitoring the tx status does not work right from the start in the current version (VERSION HERE), and a restart of the telnet connection is required (see step 3 above).
-
-### How to set MCS rates?
-
-Up on establishing a TCP/IP connection with the rate control API in T2, you can use the following steps to perform rate setting
-  
-  1. Enable rate control API for a given radio using the command:
-  ```
-  phy1;start
-  ```
-  This command enables a continuous string of TX_Status.
-       
-  2. Enable manual rate setting using the command:
-  ```
-  phy1;manual
-  ```
-  This command also disables the default rate control algorithm, in our case Minstrel-HT.
-    
-  3. Set desired MCS rate using the command format:
-  ```
-  phy1;rates;<macaddr>;<rates>;<counts>
-  ```    
-  Actual rate setting is done using the `rates` argument in the second position. Note that the `rates` to be set must be the HEX version of the rate `idx` found in the `rc_stats` table.
-     
-
-## Rate Control Statistics
-
-
-
-![alt tag](https://user-images.githubusercontent.com/79704080/112141900-385fd980-8bd6-11eb-99a2-5c18ff8e37e5.PNG)
-
-> TODO: Add description of variables in table
-     
-    
-
- 
- 
- 
- 
- 
- 
- 
- 
- 
- 
- 
- 
- 
- 
-
-=======
-# Rate Manager
-
-The RateManager or simply RateMan provides a Python-based package for
- - Monitoring of status through `txs` (TX status) and `rcs` (Rate control statistics) information of one or more access points in a network.
- - Rate control through setting of appropriate MCS Rate per client/station per access point.
- - Data collection and management from network measurements.
-
-## Rate Control API 
-
-The rate control API enables us to access information from kernel space into the user space. In addition to enabling monitoring of status infromation, the API allows us to execute routines to perform rate setting based on a user space algorithm. The API is designed for WiFi systems based on OpenWrt OS. 
-
-Felix Fietkau is the maintainer of the API.
-
-Latest version of OpenWrt with the patches related to the Rate Control API is available at
-
-https://git.openwrt.org/?p=openwrt/staging/nbd.git;a=commit;h=f565e743c2ce88065b3da245a734fc50dd21d9a8
-
-The API is named as Minstrel-Rate Control Daemon (`minstrel-rcd`)
-
-Note that the RateMan package utilizes the Minstrel-RCD to perform it's functions and thus has little or no capabilities without the API.
-
-In this section, we will cover the basic details of the `minstrel-rcd`.
-
-
-### Capabilities:
-
-Here, functions which can be run through the `minstrel-rcd` are considered as main functions and are listed in the table below.
-
-|Function|Description|Kernel Function|Command example|Additional Information|
-|:------:|:----------|:--------------|---------------|----------------------|
-|dump    |Print out the supported data rate set for each client already connected - usefull to seperate tx_status packets that are supported by minstrel.|`minstrel_ht_dump_stations(mp)`|`phy0;dump`||
-|start   |Enable live print outs of tx statuses of connected STAs.|`minstrel_ht_api_set_active(mp, true)`|`phy0;start`||
-|stop    |Disable live print outs of tx statuses of connected STAs.|`minstrel_ht_api_set_active(mp, false)`|`phy0;stop`||
-|manual  |Disable minstrel-ht of kernel space and enable manual rate settings.|`minstrel_ht_api_set_manual(mp, true)`|`phy0;manual`||
-|auto    |Enable minstrel-ht of kernel space.|`minstrel_ht_api_set_manual(mp, false)`|`phy0;auto`||
-|rates   |Set rate table with given rates.|`minstrel_ht_set_rates(mp, mi, args[1], args[2])`|`phy0;{MAC address};{list of rate idxs};{num of counts for each rate}`|`args[1]` = list of rates seperated by `,` and `args[2]` = list of number of tries for a rate until choosing next rate.|
-|probe   |??? Look for STAs or APs with given supported rates???|`minstrel_ht_set_probe_rate(mp, mi, args[1])`|`phy0;probe;{MAC address};{rate_idx}`|`args[1]` = list of rates supported by STA or AP???|
-
-_Note: `mp` stands for `phy0` or `phy1`. `mi` stands for a station (MAC address)._
-
-> TODO: Check if the description of the capailities is correct?
-
-### How to setup a connection to `minstrel-rcd`?
-
-In this subsection, we provide a list of steps to communicate with the rate control API, monitor default rate control algorithm and perform MCS rate setting on your router. In this example, the router IP address is 10.10.200.2
-
-  1. In terminal T1, connect to router via a SSH connection
-  ```
-  ssh root@10.10.200.2
-  ```
-  
-  2. In terminal T1, enable `minstrel-rcd`. This opens a connection for other programmes to use the rate control API.
-  ```
-  minstrel-rcd -h 0.0.0.0 &
-  ``` 
-  We can use this connection to access directories containing specific information relevant to rate control.
-  
-  3. In another terminal (T2), start a TCP/IP connection via tool like telnet to communicate with the rate control API via minstrel-rcd. Minstrel-rcd operates over a designated port, in our case it is 21059.
-  ```
-  telnet 10.10.200.2 21059
-  ```
-  On connection, the API will print all possible command options followed by a list of MCS gups available for the given router. 
-
-### Monitoring tasks
-For monitoring the status of a given access point, make sure the TCP/IP connection is established. The `txs` and/or `rcs` can be received by triggering the following example commands. These commands are handled over the radio interfaces of the access point which are typically denoted as `phy0`, `phy1` and so on. 
-
-
-#### To trigger receiving the `txs`, run:
-  ```
-  phy1;start
-  ```
-#### To trigger receiving the `rcs`, run:
-  ```
-  phy1;start;stats
-  ```
-#### To trigger receiving both `txs` and `rcs`, run:
-  ```
-  phy1;start;stats;txs
-  ```
-- Note that upon triggering this command, trace lines for `txs` and `rcs` will be printed separately.
-
-
-### Monitoring information format
-Once the monitoring tasks have been triggered as above, the `txs` and/or `rcs` information is received/printed in the Terminal T2. Format of these traces is as follows,
-
-#### Format of trace for `txs` information
-```
-phyID;timestamp_sec;timestamp_nanosec;txs;macaddr;num_frames;num_acked;probe;rate0,count0;rate1,count1;rate2,count2;rate3,count3
-```
-
-|Field|Description|
-|:------|:----------|
-| `phyID`| Radio ID, e.g. `phy0`.|
-|`timestamp_sec`| Timestamp for system time (Unix time) in seconds.|
-|`timestamp_nanosec`| Timestamp for system time (Unix time) in nanoseconds. Complete timestamp is derived as `timestamp_sec.timestamp_nanosec`.|
-|`txs`| Denotes that the traces is for TX status.|
-|`macaddr`| MAC address of the station/client for which trace is received.|
-|`num_frames`| Number of data packets in a given TX frame.|
-|`num_acked`| Number of data packets of a frame which were successfully transmitted for which an `ACK` has been received.|
-|`probe`| Binary index for type of frame. If `probe` = 1 for probing frame, 0 otherwise. |
-|`rate0,count0`| 1st MCS rate (`rate0`) chosen for probing or data frame with `count0` attempts/tries.|
-|`rate1,count1`| 2nd MCS rate (`rate1`) chosen for probing or data frame with `count1` attempts/tries.|
-|`rate2,count2`| 3rd MCS rate (`rate2`) chosen for probing or data frame with `count2` attempts/tries.|
-|`rate3,count3`| 4th MCS rate (`rate3`) chosen for probing or data frame with `count3` attempts/tries.|
-
-E.g. 1. Successful transmission on 1st MCS rate
-```
-phy0;1626196159;112026795;txs;cc:32:e5:9d:ab:58;3;3;0;d7,1;0,0;0,0;0,0
-```
-Here we have a trace from `phy0` at timestamp, `1626196159.112026795`, for client with the MAC address of `cc:32:e5:9d:ab:58`, with `num_frames = 3`, `num_acked = 3`, `probe = 0` denotes that it was not a probing frame, index of 1st MCS rate tried `rate0` is `d7`, number of transmission tries for `rate0`, `count0 = 1`. In this case only one MCS rate tried and was successfully used. 
-
-E.g. 2. Successful transmission on 2nd MCS rate 
-```
-phy1;1626189830;926593008;txs;d4:a3:3d:5f:76:4a;1;1;1;266,2;272,1;0,0;0,0
-```
-Here we have a trace from `phy1` at timestamp, `1626189830.926593008`, for client with the MAC address of `d4:a3:3d:5f:76:4a`, with `num_frames = 1`, `num_acked = 1`, `probe = 1` denotes that it was a probing frame, index of 1st MCS rate tried `rate0` is `266`, number of transmission tries for `rate0`, `count0 = 2`. In this case the `rate0` was not successful and hence a 2nd MCS rate with index `rate1` of `272` was tried `count1 = 1` times and this transmission was successful.
-
-E.g. 3. Erroneous `txs` trace
-```
-phy1;1626189830;926593018;txs;86:f9:1e:47:68:da;2;0;0;0,0;0,0;0,0;0,0
-```
-In this case, the trace implies that no MCS rate has been tried.
-
-#### How to Read the `rateX` Fields
-Consider again the example from the previous section:
-```
-phy1;1626189830;926593008;txs;d4:a3:3d:5f:76:4a;1;1;1;266,2;272,1;0,0;0,0
-```
-The first digits of `rateX` tell us in which rate group to look. The rightmost digit from the rate entries gives us the group offset. *Note, that these are hex digits!*
-In our example, rate `266` refers to the `6`th rate from group `26` and `272` refers to the `2`nd rate from group `27`. Looking at the `group` output mentioned above, we can find the exact rates. What `minstrel-rcd` is telling us is that we first tried to send a frame at rate **TODO RATE** twice before falling back to rate **TODO RATE** where transmission succeeded after one attempt.
-
-#### Format of trace for `rcs` information
-```
-phyID;timestamp_sec;timestamp_nanosec;stats;macaddr;rate;avg_prob;avg_tp;cur_success;cur_attempts;hist_success;hist_attempts
-```
-Description of fields that are not present in `txs` trace:
-|Field|Description|
-|:------|:----------|
-|`stats`| Denotes that the traces is for Rate Control Statistics.|
-|`rate`| |
-|`avg_prob`||
-|`avg_tp`||
-|`cur_success`||
-|`cur_success`||
-|`cur_attempts`||
-|`hist_success`||
-|`hist_attempts`||
-
-> TODO: Add description of fields
-
-  
-E.g. 1. 
-```
-phy0;1626196159;020667844;stats;cc:32:e5:9d:ab:58;d7;3e8;281;1;1;c0d7;f6c4
-```
-
-> TODO: Explain example
-
-  
-### How to set MCS rates?
-
-Up on establishing a TCP/IP connection with the rate control API in T2, you can use the following steps to perform rate setting
-  
-  1. Enable rate control API for a given radio using the command:
-  ```
-  phy1;start
-  ```
-  This command enables a continuous string of TX_Status.
-       
-  2. Enable manual rate setting using the command:
-  ```
-  phy1;manual
-  ```
-  This command also disables the default rate control algorithm, in our case Minstrel-HT.
-    
-  3. Set desired MCS rate using the command format:
-  ```
-  phy1;rates;<macaddr>;<rates>;<counts>
-  ```    
-  Actual rate setting is done using the `rates` argument in the second position. Note that the `rates` to be set must be the HEX version of the rate `idx` found in the `rc_stats` table.
-     
-
-### Rate Control Statistics
-
-
-
-![alt tag](https://user-images.githubusercontent.com/79704080/112141900-385fd980-8bd6-11eb-99a2-5c18ff8e37e5.PNG)
-
-> TODO: Add description of variables in table
-     
-    
-
- 
- 
- 
- 
- 
- 
- 
- 
- 
- 
- 
- 
- 
- 
->>>>>>> 51aca7aa
+# Rate Manager
+
+The RateManager or simply RateMan provides a Python-based package for
+ - Monitoring of status through `txs` (TX status) and `rcs` (Rate control statistics) information of one or more access points in a network.
+ - Rate control through setting of appropriate MCS Rate per client/station per access point.
+ - Data collection and management from network measurements.
+
+## Rate Control API 
+
+The rate control API enables us to access information from kernel space into the user space. In addition to enabling monitoring of status infromation, the API allows us to execute routines to perform rate setting based on a user space algorithm. The API is designed for WiFi systems based on OpenWrt OS. 
+
+Felix Fietkau is the maintainer of the API.
+
+Latest version of OpenWrt with the patches related to the Rate Control API is available at
+
+https://git.openwrt.org/?p=openwrt/staging/nbd.git;a=commit;h=f565e743c2ce88065b3da245a734fc50dd21d9a8
+
+The API is named as Minstrel-Rate Control Daemon (`minstrel-rcd`)
+
+Note that the RateMan package utilizes the Minstrel-RCD to perform it's functions and thus has little or no capabilities without the API.
+
+In this section, we will cover the basic details of the `minstrel-rcd`.
+
+
+### Capabilities:
+
+Here, functions which can be run through the `minstrel-rcd` are considered as main functions and are listed in the table below.
+
+|Function|Description|Kernel Function|Command example|Additional Information|
+|:------:|:----------|:--------------|---------------|----------------------|
+|dump    |Print out the supported data rate set for each client already connected - usefull to seperate tx_status packets that are supported by minstrel.|`minstrel_ht_dump_stations(mp)`|`phy0;dump`||
+|start   |Enable live print outs of tx statuses of connected STAs.|`minstrel_ht_api_set_active(mp, true)`|`phy0;start`||
+|stop    |Disable live print outs of tx statuses of connected STAs.|`minstrel_ht_api_set_active(mp, false)`|`phy0;stop`||
+|manual  |Disable minstrel-ht of kernel space and enable manual rate settings.|`minstrel_ht_api_set_manual(mp, true)`|`phy0;manual`||
+|auto    |Enable minstrel-ht of kernel space.|`minstrel_ht_api_set_manual(mp, false)`|`phy0;auto`||
+|rates   |Set rate table with given rates.|`minstrel_ht_set_rates(mp, mi, args[1], args[2])`|`phy0;{MAC address};{list of rate idxs};{num of counts for each rate}`|`args[1]` = list of rates seperated by `,` and `args[2]` = list of number of tries for a rate until choosing next rate.|
+|probe   |??? Look for STAs or APs with given supported rates???|`minstrel_ht_set_probe_rate(mp, mi, args[1])`|`phy0;probe;{MAC address};{rate_idx}`|`args[1]` = list of rates supported by STA or AP???|
+
+_Note: `mp` stands for `phy0` or `phy1`. `mi` stands for a station (MAC address)._
+
+> TODO: Check if the description of the capailities is correct?
+
+### How to setup a connection to `minstrel-rcd`?
+
+In this subsection, we provide a list of steps to communicate with the rate control API, monitor default rate control algorithm and perform MCS rate setting on your router. In this example, the router IP address is 10.10.200.2
+
+  1. In terminal T1, connect to router via a SSH connection
+  ```
+  ssh root@10.10.200.2
+  ```
+  
+  2. In terminal T1, enable `minstrel-rcd`. This opens a connection for other programmes to use the rate control API.
+  ```
+  minstrel-rcd -h 0.0.0.0 &
+  ``` 
+  We can use this connection to access directories containing specific information relevant to rate control.
+  
+  3. In another terminal (T2), start a TCP/IP connection via tool like telnet to communicate with the rate control API via minstrel-rcd. Minstrel-rcd operates over a designated port, in our case it is 21059.
+  ```
+  telnet 10.10.200.2 21059
+  ```
+  On connection, the API will print all possible command options followed by a list of MCS gups available for the given router. 
+
+### Monitoring tasks
+For monitoring the status of a given access point, make sure the TCP/IP connection is established. The `txs` and/or `rcs` can be received by triggering the following example commands. These commands are handled over the radio interfaces of the access point which are typically denoted as `phy0`, `phy1` and so on. 
+
+
+#### To trigger receiving the `txs`, run:
+  ```
+  phy1;start
+  ```
+#### To trigger receiving the `rcs`, run:
+  ```
+  phy1;start;stats
+  ```
+#### To trigger receiving both `txs` and `rcs`, run:
+  ```
+  phy1;start;stats;txs
+  ```
+- Note that upon triggering this command, trace lines for `txs` and `rcs` will be printed separately.
+
+
+### Monitoring information format
+Once the monitoring tasks have been triggered as above, the `txs` and/or `rcs` information is received/printed in the Terminal T2. Format of these traces is as follows,
+
+#### Format of trace for `txs` information
+```
+phyID;timestamp_sec;timestamp_nanosec;txs;macaddr;num_frames;num_acked;probe;rate0,count0;rate1,count1;rate2,count2;rate3,count3
+```
+
+|Field|Description|
+|:------|:----------|
+| `phyID`| Radio ID, e.g. `phy0`.|
+|`timestamp_sec`| Timestamp for system time (Unix time) in seconds.|
+|`timestamp_nanosec`| Timestamp for system time (Unix time) in nanoseconds. Complete timestamp is derived as `timestamp_sec.timestamp_nanosec`.|
+|`txs`| Denotes that the traces is for TX status.|
+|`macaddr`| MAC address of the station/client for which trace is received.|
+|`num_frames`| Number of data packets in a given TX frame.|
+|`num_acked`| Number of data packets of a frame which were successfully transmitted for which an `ACK` has been received.|
+|`probe`| Binary index for type of frame. If `probe` = 1 for probing frame, 0 otherwise. |
+|`rate0,count0`| 1st MCS rate (`rate0`) chosen for probing or data frame with `count0` attempts/tries.|
+|`rate1,count1`| 2nd MCS rate (`rate1`) chosen for probing or data frame with `count1` attempts/tries.|
+|`rate2,count2`| 3rd MCS rate (`rate2`) chosen for probing or data frame with `count2` attempts/tries.|
+|`rate3,count3`| 4th MCS rate (`rate3`) chosen for probing or data frame with `count3` attempts/tries.|
+
+E.g. 1. Successful transmission on 1st MCS rate
+```
+phy0;1626196159;112026795;txs;cc:32:e5:9d:ab:58;3;3;0;d7,1;0,0;0,0;0,0
+```
+Here we have a trace from `phy0` at timestamp, `1626196159.112026795`, for client with the MAC address of `cc:32:e5:9d:ab:58`, with `num_frames = 3`, `num_acked = 3`, `probe = 0` denotes that it was not a probing frame, index of 1st MCS rate tried `rate0` is `d7`, number of transmission tries for `rate0`, `count0 = 1`. In this case only one MCS rate tried and was successfully used. 
+
+E.g. 2. Successful transmission on 2nd MCS rate 
+```
+phy1;1626189830;926593008;txs;d4:a3:3d:5f:76:4a;1;1;1;266,2;272,1;0,0;0,0
+```
+Here we have a trace from `phy1` at timestamp, `1626189830.926593008`, for client with the MAC address of `d4:a3:3d:5f:76:4a`, with `num_frames = 1`, `num_acked = 1`, `probe = 1` denotes that it was a probing frame, index of 1st MCS rate tried `rate0` is `266`, number of transmission tries for `rate0`, `count0 = 2`. In this case the `rate0` was not successful and hence a 2nd MCS rate with index `rate1` of `272` was tried `count1 = 1` times and this transmission was successful.
+
+E.g. 3. Erroneous `txs` trace
+```
+phy1;1626189830;926593018;txs;86:f9:1e:47:68:da;2;0;0;0,0;0,0;0,0;0,0
+```
+In this case, the trace implies that no MCS rate has been tried.
+
+#### How to Read the `rateX` Fields
+Consider again the example from the previous section:
+```
+phy1;1626189830;926593008;txs;d4:a3:3d:5f:76:4a;1;1;1;266,2;272,1;0,0;0,0
+```
+The first digits of `rateX` tell us in which rate group to look. The rightmost digit from the rate entries gives us the group offset. *Note, that these are hex digits!*
+In our example, rate `266` refers to the `6`th rate from group `26` and `272` refers to the `2`nd rate from group `27`. Looking at the `group` output mentioned above, we can find the exact rates. What `minstrel-rcd` is telling us is that we first tried to send a frame at rate **TODO RATE** twice before falling back to rate **TODO RATE** where transmission succeeded after one attempt.
+
+#### Format of trace for `rcs` information
+```
+phyID;timestamp_sec;timestamp_nanosec;stats;macaddr;rate;avg_prob;avg_tp;cur_success;cur_attempts;hist_success;hist_attempts
+```
+Description of fields that are not present in `txs` trace:
+|Field|Description|
+|:------|:----------|
+|`stats`| Denotes that the traces is for Rate Control Statistics.|
+|`rate`| |
+|`avg_prob`||
+|`avg_tp`||
+|`cur_success`||
+|`cur_success`||
+|`cur_attempts`||
+|`hist_success`||
+|`hist_attempts`||
+
+> TODO: Add description of fields
+
+  
+E.g. 1. 
+```
+phy0;1626196159;020667844;stats;cc:32:e5:9d:ab:58;d7;3e8;281;1;1;c0d7;f6c4
+```
+
+> TODO: Explain example
+
+  
+### How to set MCS rates?
+
+Up on establishing a TCP/IP connection with the rate control API in T2, you can use the following steps to perform rate setting
+  
+  1. Enable rate control API for a given radio using the command:
+  ```
+  phy1;start
+  ```
+  This command enables a continuous string of TX_Status.
+       
+  2. Enable manual rate setting using the command:
+  ```
+  phy1;manual
+  ```
+  This command also disables the default rate control algorithm, in our case Minstrel-HT.
+    
+  3. Set desired MCS rate using the command format:
+  ```
+  phy1;rates;<macaddr>;<rates>;<counts>
+  ```    
+  Actual rate setting is done using the `rates` argument in the second position. Note that the `rates` to be set must be the HEX version of the rate `idx` found in the `rc_stats` table.
+     
+
+### Rate Control Statistics
+
+
+
+![alt tag](https://user-images.githubusercontent.com/79704080/112141900-385fd980-8bd6-11eb-99a2-5c18ff8e37e5.PNG)
+
+> TODO: Add description of variables in table
+     
+    
+
+ 
+ 
+ 
+ 
+ 
+ 
+ 
+ 
+ 
+ 
+ 
+ 
+ 
+ 